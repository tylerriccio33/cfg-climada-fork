--- conflicted
+++ resolved
@@ -29,15 +29,12 @@
 - Improved scaling factors implemented in `climada.hazard.trop_cyclone.apply_climate_scenario_knu` to model the impact of climate changes to tropical cyclones [#734](https://github.com/CLIMADA-project/climada_python/pull/734)
 - In `climada.util.plot.geo_im_from_array`, NaNs are plotted in gray while cells with no centroid are not plotted [#929](https://github.com/CLIMADA-project/climada_python/pull/929)
 - Renamed `climada.util.plot.subplots_from_gdf` to `climada.util.plot.plot_from_gdf` [#929](https://github.com/CLIMADA-project/climada_python/pull/929)
-<<<<<<< HEAD
 - `Hazard.local_exceedance_inten`, `Hazard.local_return_period`, and `Impact.local_exceedance_imp` call the corresponding new functions and a deprecation warning is added [#918](https://github.com/CLIMADA-project/climada_python/pull/918). Some inconsistencies in the previous versions are removed and the default method is changed. To reconstruct results from the previous versions, use CLIMADA v5.0.0 or less.
-=======
 - Exposures complete overhaul. Notably
   - the _geometry_ column of the inherent `GeoDataFrame` is set up at initialization
   - latitude and longitude column are no longer present there (the according arrays can be retrieved as properties of the Exposures object: `exp.latitude` instead of `exp.gdf.latitude.values`).
   - `Exposures.gdf` has been renamed to `Exposures.data` (it still works though, as it is a property now pointing to the latter)
   - the `check` method does not add a default "IMPF_" column to the GeoDataFrame anymore
->>>>>>> 7538b456
 
 ### Fixed
 
