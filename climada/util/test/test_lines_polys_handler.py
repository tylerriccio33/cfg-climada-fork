"""
This file is part of CLIMADA.

Copyright (C) 2017 ETH Zurich, CLIMADA contributors listed in AUTHORS.

CLIMADA is free software: you can redistribute it and/or modify it under the
terms of the GNU Lesser General Public License as published by the Free
Software Foundation, version 3.

CLIMADA is distributed in the hope that it will be useful, but WITHOUT ANY
WARRANTY; without even the implied warranty of MERCHANTABILITY or FITNESS FOR A
PARTICULAR PURPOSE.  See the GNU Lesser General Public License for more details.

You should have received a copy of the GNU Lesser General Public License along
with CLIMADA. If not, see <https://www.gnu.org/licenses/>.

---

Test of lines_polys_handler
"""

import unittest
from unittest.mock import patch, DEFAULT

import numpy as np
<<<<<<< HEAD
import copy
=======
import geopandas as gpd
>>>>>>> 80757d98

from shapely.geometry import Point
from shapely.geometry import LineString

from climada.entity import Exposures
import climada.util.lines_polys_handler as u_lp
import climada.util.coordinates as u_coord
from climada.util.api_client import Client
from climada.engine import Impact, ImpactCalc
from climada.entity.impact_funcs import ImpactFuncSet
from climada.entity.impact_funcs.storm_europe import ImpfStormEurope

#TODO: add tests for the private methods

# Load gdfs and hazard and impact functions for tests

HAZ = Client().get_hazard('storm_europe', name='test_haz_WS_nl', status='test_dataset')

EXP_POLY = Client().get_exposures('base', name='test_polygon_exp', status='test_dataset')
EXP_POLY.gdf['impf_WS'] = 2
GDF_POLY = EXP_POLY.gdf

EXP_LINE = Client().get_exposures('base', name='test_line_exp', status='test_dataset')
GDF_LINE = EXP_LINE.gdf

EXP_POINT = Client().get_exposures('base', name='test_point_exp', status='test_dataset')
GDF_POINT = EXP_POINT.gdf

IMPF = ImpfStormEurope.from_welker()
IMPF2 = copy.deepcopy(IMPF)
IMPF2.id = 2
IMPF_SET = ImpactFuncSet([IMPF, IMPF2])

COL_CHANGING = ['value', 'latitude', 'longitude', 'geometry', 'geometry_orig']


def check_unchanged_geom_gdf(self, gdf_geom, gdf_pnt):
    """Test properties that should not change"""
    for n in gdf_pnt.index.levels[1]:
        sub_gdf_pnt = gdf_pnt.xs(n, level=1)
        rows_sel = sub_gdf_pnt.index.to_numpy()
        sub_gdf = gdf_geom.loc[rows_sel]
        self.assertTrue(np.alltrue(sub_gdf.geometry.geom_equals(sub_gdf_pnt.geometry_orig)))
    for col in gdf_pnt.columns:
        if col not in COL_CHANGING:
            np.testing.assert_allclose(gdf_pnt[col].unique(), gdf_geom[col].unique())

def check_impact(self, imp, haz, exp, aai_agg, eai_exp):
    """Test properties of imapcts"""
    self.assertEqual(len(haz.event_id), len(imp.at_event))
    self.assertIsInstance(imp, Impact)
    self.assertTrue(hasattr(imp, 'geom_exp'))
    self.assertTrue(hasattr(imp, 'coord_exp'))
    self.assertTrue(np.all(imp.geom_exp.sort_index()==exp.gdf.geometry.sort_index()))
    self.assertEqual(len(imp.coord_exp), len(exp.gdf))
    self.assertAlmostEqual(imp.aai_agg, aai_agg, 3)
    np.testing.assert_allclose(imp.eai_exp, eai_exp, rtol=1e-5)

class TestExposureGeomToPnt(unittest.TestCase):
    """Test Exposures to points functions"""

    def check_unchanged_exp(self, exp_geom, exp_pnt):
        """Test properties that should not change"""
        self.assertEqual(exp_geom.ref_year, exp_pnt.ref_year)
        self.assertEqual(exp_geom.value_unit, exp_pnt.value_unit)
        check_unchanged_geom_gdf(self, exp_geom.gdf, exp_pnt.gdf)

    def test_point_exposure_from_polygons(self):
        """Test disaggregation of polygons to points"""
        #test low res - one point per poly
        exp_pnt = u_lp.exp_geom_to_pnt(
            EXP_POLY, res=1, to_meters=False,
            disagg_met=u_lp.DisaggMethod.FIX, disagg_val=None
            )
        np.testing.assert_array_equal(exp_pnt.gdf.value, EXP_POLY.gdf.value)
        self.check_unchanged_exp(EXP_POLY, exp_pnt)

        #to_meters=False, DIV
        exp_pnt = u_lp.exp_geom_to_pnt(
            EXP_POLY, res=0.5, to_meters=False,
            disagg_met=u_lp.DisaggMethod.DIV, disagg_val=None
            )
        self.check_unchanged_exp(EXP_POLY, exp_pnt)
        val_avg = np.array([
            4.93449000e+10, 4.22202000e+10, 6.49988000e+10, 1.04223900e+11,
            1.04223900e+11, 5.85881000e+10, 1.11822300e+11, 8.54188667e+10,
            8.54188667e+10, 8.54188667e+10, 1.43895450e+11, 1.43895450e+11,
            1.16221500e+11, 3.70562500e+11, 1.35359600e+11, 3.83689000e+10
            ])
        np.testing.assert_allclose(exp_pnt.gdf.value, val_avg)
        lat = np.array([
            53.15019278, 52.90814037, 52.48232657, 52.23482697, 52.23482697,
            51.26574748, 51.30438894, 51.71676713, 51.71676713, 51.71676713,
            52.13772724, 52.13772724, 52.61538869, 53.10328543, 52.54974468,
            52.11286591
            ])
        np.testing.assert_allclose(exp_pnt.gdf.latitude, lat)

        #to_meters=TRUE, FIX, dissag_val
        res = 20000
        exp_pnt = u_lp.exp_geom_to_pnt(
            EXP_POLY, res=res, to_meters=True,
            disagg_met=u_lp.DisaggMethod.FIX, disagg_val=res**2
            )
        self.check_unchanged_exp(EXP_POLY, exp_pnt)
        val = res**2
        self.assertEqual(np.unique(exp_pnt.gdf.value)[0], val)
        lat = np.array([
            53.13923671, 53.13923671, 53.13923671, 53.13923671, 53.43921725,
            53.43921725, 52.90782155, 52.90782155, 52.90782155, 52.90782155,
            52.90782155, 52.40180033, 52.40180033, 52.40180033, 52.40180033,
            52.40180033, 52.69674738, 52.69674738, 52.02540815, 52.02540815,
            52.02540815, 52.02540815, 52.02540815, 52.02540815, 52.31787025,
            52.31787025, 51.31813586, 51.31813586, 51.31813586, 51.49256036,
            51.49256036, 51.49256036, 51.49256036, 51.50407349, 51.50407349,
            51.50407349, 51.50407349, 51.50407349, 51.50407349, 51.50407349,
            51.50407349, 51.50407349, 51.79318374, 51.79318374, 51.79318374,
            51.92768703, 51.92768703, 51.92768703, 51.92768703, 51.92768703,
            51.92768703, 51.92768703, 52.46150801, 52.46150801, 52.46150801,
            52.75685438, 52.75685438, 52.75685438, 52.75685438, 53.05419711,
            53.08688006, 53.08688006, 53.08688006, 53.08688006, 53.08688006,
            53.38649582, 53.38649582, 53.38649582, 52.55795685, 52.55795685,
            52.55795685, 52.55795685, 52.23308448, 52.23308448
            ])
        np.testing.assert_allclose(exp_pnt.gdf.latitude, lat)

        #projected crs, to_meters=TRUE, FIX, dissag_val
        res = 20000
        EXP_POLY_PROJ = Exposures(GDF_POLY.to_crs(epsg=28992))
        exp_pnt = u_lp.exp_geom_to_pnt(
            EXP_POLY_PROJ, res=res, to_meters=True,
            disagg_met=u_lp.DisaggMethod.FIX, disagg_val=res**2
            )
        self.check_unchanged_exp(EXP_POLY_PROJ, exp_pnt)
        val = res**2
        self.assertEqual(np.unique(exp_pnt.gdf.value)[0], val)
        self.assertEqual(exp_pnt.gdf.crs, EXP_POLY_PROJ.gdf.crs)

    @patch.multiple(
        "climada.util.lines_polys_handler",
        _interp_one_poly=DEFAULT,
        _interp_one_poly_m=DEFAULT,
    )
    def test_point_exposure_from_polygons_reproject_call(
        self, _interp_one_poly, _interp_one_poly_m
    ):
        """Verify that the correct subroutine is called for a reprojected CRS"""
        # Just have the mocks return an empty geometry
        _interp_one_poly.return_value = Point(1.0, 1.0)
        _interp_one_poly_m.return_value = Point(1.0, 1.0)

        # Use geographical CRS
        EXP_POLY_PROJ = Exposures(GDF_POLY.to_crs(epsg=4326))
        res = 1
        u_lp.exp_geom_to_pnt(
            EXP_POLY_PROJ,
            res=res,
            to_meters=True,
            disagg_met=u_lp.DisaggMethod.FIX,
            disagg_val=res,
        )
        _interp_one_poly_m.assert_called()
        _interp_one_poly.assert_not_called()

        # Reset mocks
        _interp_one_poly.reset_mock()
        _interp_one_poly_m.reset_mock()

        # Use projected CRS
        EXP_POLY_PROJ = Exposures(GDF_POLY.to_crs(epsg=28992))
        u_lp.exp_geom_to_pnt(
            EXP_POLY_PROJ,
            res=res,
            to_meters=True,
            disagg_met=u_lp.DisaggMethod.FIX,
            disagg_val=res,
        )
        _interp_one_poly_m.assert_not_called()
        _interp_one_poly.assert_called()

    def test_point_exposure_from_polygons_on_grid(self):
        """Test disaggregation of polygons to points on grid"""
        exp_poly = EXP_POLY.copy()
        res = 0.1
        exp_poly.set_gdf(exp_poly.gdf[exp_poly.gdf['population']<400000])
        height, width, trafo = u_coord.pts_to_raster_meta(
            exp_poly.gdf.geometry.bounds, (res, res)
            )
        x_grid, y_grid = u_coord.raster_to_meshgrid(trafo, width, height)

        #to_meters=False, DIV
        exp_pnt = u_lp.exp_geom_to_pnt(
            exp_poly, res=0.1, to_meters=False,
            disagg_met=u_lp.DisaggMethod.DIV, disagg_val=None
            )
        exp_pnt_grid = u_lp.exp_geom_to_grid(
            exp_poly, (x_grid, y_grid),
            disagg_met=u_lp.DisaggMethod.DIV, disagg_val=None
            )
        self.check_unchanged_exp(exp_poly, exp_pnt_grid)
        for col in ['value', 'latitude', 'longitude']:
            np.testing.assert_allclose(exp_pnt.gdf[col], exp_pnt_grid.gdf[col])

        x_grid = np.append(x_grid, x_grid+10)
        y_grid = np.append(y_grid, y_grid+10)
        #to_meters=False, DIV
        exp_pnt = u_lp.exp_geom_to_pnt(
            exp_poly, res=0.1, to_meters=False,
            disagg_met=u_lp.DisaggMethod.DIV, disagg_val=None
            )
        exp_pnt_grid = u_lp.exp_geom_to_grid(
            exp_poly, (x_grid, y_grid),
            disagg_met=u_lp.DisaggMethod.DIV, disagg_val=None
            )
        self.check_unchanged_exp(exp_poly, exp_pnt_grid)
        for col in ['value', 'latitude', 'longitude']:
            np.testing.assert_allclose(exp_pnt.gdf[col], exp_pnt_grid.gdf[col])


    def test_point_exposure_from_lines(self):
        """Test disaggregation of lines to points"""
        #to_meters=False, FIX
        exp_pnt = u_lp.exp_geom_to_pnt(
            EXP_LINE, res=1, to_meters=False,
            disagg_met=u_lp.DisaggMethod.FIX, disagg_val=None
            )
        np.testing.assert_array_equal(exp_pnt.gdf.value[:,0], EXP_LINE.gdf.value)
        self.check_unchanged_exp(EXP_LINE, exp_pnt)

        #to_meters=False, DIV
        exp_pnt = u_lp.exp_geom_to_pnt(
            EXP_LINE, res=1, to_meters=False,
            disagg_met=u_lp.DisaggMethod.DIV, disagg_val=None
            )
        np.testing.assert_array_equal(exp_pnt.gdf.value[:,0], EXP_LINE.gdf.value)
        self.check_unchanged_exp(EXP_LINE, exp_pnt)

        #to_meters=TRUE, FIX, dissag_val
        res = 20000
        exp_pnt = u_lp.exp_geom_to_pnt(
            EXP_LINE, res=res, to_meters=True,
            disagg_met=u_lp.DisaggMethod.FIX, disagg_val=res**2
            )
        self.check_unchanged_exp(EXP_LINE, exp_pnt)
        val = res**2
        self.assertEqual(np.unique(exp_pnt.gdf.value)[0], val)
        lat = np.array([
            50.83944191, 50.94706532, 51.85008694, 51.7524172 , 52.07732906,
            50.889641  , 51.90287148, 51.53858598, 52.30223675, 53.15931081,
            51.61111058, 52.05191342, 52.3893    , 52.14520761, 52.47715845,
            52.68641293, 52.11355   , 51.90503849, 52.49610201, 51.8418    ,
            51.93188219, 51.10694216, 52.48596301, 50.87543042, 51.0801347 ,
            50.82145186, 50.81341953, 51.07235498, 50.9105503
            ])
        np.testing.assert_allclose(exp_pnt.gdf.latitude, lat)

class TestGeomImpactCalcs(unittest.TestCase):
    """Test main functions on impact calculation and impact aggregation"""

    def test_calc_geom_impact_polys(self):
        """ test calc_geom_impact() with polygons"""
        #to_meters=False, DIV, res=0.1, SUM
        imp1 = u_lp.calc_geom_impact(
            EXP_POLY, IMPF_SET, HAZ, res=0.1, to_meters=False,
            disagg_met=u_lp.DisaggMethod.DIV,
            disagg_val=None, agg_met=u_lp.AggMethod.SUM)
        aai_agg = 2182703.085366719
        eai_exp = np.array([
            17554.08233195, 9896.48265036,16862.31818246,
            72055.81490662, 21485.93199464, 253701.42418527,
            135031.5217457, 387550.35813156, 352213.16031506,
            480603.19106997, 203634.46630402, 232114.3335491
            ])
        check_impact(self, imp1, HAZ, EXP_POLY, aai_agg, eai_exp)


        #to_meters=False, DIV, res=10, SUM
        imp2 = u_lp.calc_geom_impact(
            EXP_POLY, IMPF_SET, HAZ, res=10, to_meters=False,
            disagg_met=u_lp.DisaggMethod.DIV,
            disagg_val=None, agg_met=u_lp.AggMethod.SUM)
        aai_agg2 = 1282899.0530
        eai_exp2 = np.array([
            8361.78802035, 7307.04698346, 12062.89257699,
            35406.14977618, 12352.43204322, 77807.46608747,
            128292.99535735, 231231.95252362, 131911.22622791,
            537897.30570932, 83701.69475186, 16566.10301167
            ])
        check_impact(self, imp2, HAZ, EXP_POLY, aai_agg2, eai_exp2)


        #to_meters=True, DIV, res=800, SUM
        imp3 = u_lp.calc_geom_impact(
            EXP_POLY, IMPF_SET, HAZ, res=800, to_meters=True,
            disagg_met=u_lp.DisaggMethod.DIV,
            disagg_val=None, agg_met=u_lp.AggMethod.SUM)
        self.assertIsInstance(imp3, Impact)
        self.assertTrue(hasattr(imp3, 'geom_exp'))
        self.assertTrue(hasattr(imp3, 'coord_exp'))
        self.assertTrue(np.all(imp3.geom_exp==EXP_POLY.gdf.geometry))
        self.assertEqual(len(imp3.coord_exp), len(EXP_POLY.gdf))
        self.assertAlmostEqual(imp3.aai_agg, 2317081.0602, 3)

        #to_meters=True, DIV, res=1000, SUM
        imp4 = u_lp.calc_geom_impact(
            EXP_POLY, IMPF_SET, HAZ, res=1000, to_meters=True,
            disagg_met=u_lp.DisaggMethod.DIV,
            disagg_val=None, agg_met=u_lp.AggMethod.SUM)
        aai_agg4 = 2326978.3422
        eai_exp4 = np.array([
            17558.22201377, 10796.36836336, 16239.35385599,
            73254.21872128, 25202.52110382, 216510.67702673,
            135412.73610909, 410197.10023667, 433400.62668497,
            521005.95549878, 254979.4396249, 212421.12303947
            ])
        check_impact(self, imp4, HAZ, EXP_POLY, aai_agg4, eai_exp4)


        #to_meters=True, DIV, res=1000, SUM, dissag_va=10e6
        imp5 = u_lp.calc_geom_impact(
            EXP_POLY, IMPF_SET, HAZ, res=1000, to_meters=True,
            disagg_met=u_lp.DisaggMethod.DIV,
            disagg_val=10e6, agg_met=u_lp.AggMethod.SUM
            )
        aai_agg5 = 132.81559
        eai_exp5 = np.array([
            3.55826479, 2.55715709, 2.49840826, 3.51427162, 4.30164506,
            19.36203038, 5.28426336, 14.25330336, 37.29091663,
            14.05986724, 6.88087542, 19.2545918
            ])
        check_impact(self, imp5, HAZ, EXP_POLY, aai_agg5, eai_exp5)

        gdf_noval = GDF_POLY.copy()
        gdf_noval.pop('value')
        exp_noval = Exposures(gdf_noval)
        #to_meters=True, DIV, res=950, SUM, dissag_va=10e6
        imp6 = u_lp.calc_geom_impact(
            exp_noval, IMPF_SET, HAZ, res=950, to_meters=True,
            disagg_met=u_lp.DisaggMethod.DIV,
            disagg_val=10e6, agg_met=u_lp.AggMethod.SUM
            )
        np.testing.assert_allclose(imp5.eai_exp, imp6.eai_exp, rtol=0.1)

        #to_meters=True, FIX, res=1000, SUM, dissag_va=10e6
        imp7 = u_lp.calc_geom_impact(
            exp_noval, IMPF_SET, HAZ, res=1000, to_meters=True,
            disagg_met=u_lp.DisaggMethod.FIX,
            disagg_val=10e6, agg_met=u_lp.AggMethod.SUM
            )
        aai_agg7 = 412832.86028
        eai_exp7 = np.array([
            8561.18507994, 6753.45186608, 8362.17243334,
            18014.15630989, 8986.13653385, 36826.58179136,
            27446.46387061, 45468.03772305, 130145.29903078,
            54861.60197959, 26849.17587226, 40558.59779586
            ])
        check_impact(self, imp7, HAZ, EXP_POLY, aai_agg7, eai_exp7)


    def test_calc_geom_impact_lines(self):
        """ test calc_geom_impact() with lines"""
        # line exposures only
        exp_line_novals  = Exposures(GDF_LINE.drop(columns='value'))

        imp1 = u_lp.calc_geom_impact(
            EXP_LINE, IMPF_SET, HAZ,
            res=0.05, to_meters=False, disagg_met=u_lp.DisaggMethod.DIV,
            disagg_val=None, agg_met=u_lp.AggMethod.SUM
            )
        aai_agg1 = 2.114365936716238
        eai_exp1 =  np.array([
            8.58546479e-02, 4.57753040e-02, 1.07081794e-01, 1.27160538e-02,
            8.60984331e-02, 1.57751547e-01, 2.32808488e-02, 2.95520878e-02,
            4.06902083e-03, 2.27553509e-01, 5.29133033e-03, 2.72705887e-03,
            8.48207692e-03, 2.95633263e-02, 4.88225543e-01, 1.33011693e-03,
            1.03018186e-01, 7.72573773e-02, 5.48322256e-03, 1.61239410e-02,
            1.13181160e-01, 8.32840521e-02, 2.99243546e-01, 4.88901364e-02,
            1.71930351e-02, 2.49435540e-02, 2.96121155e-05, 1.03654148e-02
            ])
        check_impact(self, imp1, HAZ, EXP_LINE, aai_agg1, eai_exp1)


        imp2 = u_lp.calc_geom_impact(
            EXP_LINE, IMPF_SET, HAZ,
            res=300, to_meters=True, disagg_met=u_lp.DisaggMethod.DIV,
            disagg_val=None, agg_met=u_lp.AggMethod.SUM
            )
        np.testing.assert_allclose(imp2.eai_exp, imp1.eai_exp, rtol=0.2)

        imp3 = u_lp.calc_geom_impact(
            exp_line_novals, IMPF_SET, HAZ,
            res=300, to_meters=True, disagg_met=u_lp.DisaggMethod.FIX,
            disagg_val=5000, agg_met=u_lp.AggMethod.SUM
            )
        aai_agg3 = 2.626753478142696
        eai_exp3 = np.array([
            0.10307851, 0.05544964, 0.12810739, 0.01736701, 0.1092617 ,
            0.19785227, 0.02959709, 0.03617366, 0.00464554, 0.27378204,
            0.00670862, 0.00329956, 0.01030654, 0.03324303, 0.61571791,
            0.00215879, 0.12245651, 0.10379203, 0.00536503, 0.01881487,
            0.14592603, 0.12312706, 0.35965216, 0.05581585, 0.01968975,
            0.02843223, 0.00241899, 0.01451368
            ])
        check_impact(self, imp3, HAZ, exp_line_novals, aai_agg3, eai_exp3)

        imp4 = u_lp.calc_geom_impact(
            EXP_LINE, IMPF_SET, HAZ,
            res=300, to_meters=True, disagg_met=u_lp.DisaggMethod.FIX,
            disagg_val=5000, agg_met=u_lp.AggMethod.SUM
            )
        np.testing.assert_array_equal(imp3.eai_exp, imp4.eai_exp)


    def test_calc_geom_impact_points(self):
        """ test calc_geom_impact() with points"""
        imp1 = u_lp.calc_geom_impact(
            EXP_POINT, IMPF_SET, HAZ,
            res=0.05, to_meters=False, disagg_met=u_lp.DisaggMethod.DIV,
            disagg_val=None, agg_met=u_lp.AggMethod.SUM
            )
        aai_agg1 =  0.0470814

        exp = EXP_POINT.copy()
        exp.set_lat_lon()
        imp11 = ImpactCalc(exp, IMPF_SET, HAZ).impact()
        check_impact(self, imp1, HAZ, EXP_POINT, aai_agg1, imp11.eai_exp)

        imp2 = u_lp.calc_geom_impact(
            EXP_POINT, IMPF_SET, HAZ,
            res=500, to_meters=True, disagg_met=u_lp.DisaggMethod.FIX,
            disagg_val=1.0, agg_met=u_lp.AggMethod.SUM
            )

        exp.gdf['value'] = 1.0
        imp22 = ImpactCalc(exp, IMPF_SET, HAZ).impact()
        aai_agg2 = 6.5454249333e-06
        check_impact(self, imp2, HAZ, EXP_POINT, aai_agg2, imp22.eai_exp)

    def test_calc_geom_impact_mixed(self):
        """ test calc_geom_impact() with a mixed exp (points, lines and polygons) """
        # mixed exposures
        gdf_mix = GDF_LINE.append(GDF_POLY).append(GDF_POINT).reset_index(drop=True)
        exp_mix = Exposures(gdf_mix)

        imp1 = u_lp.calc_geom_impact(
            exp_mix, IMPF_SET, HAZ,
            res=0.05, to_meters=False, disagg_met=u_lp.DisaggMethod.DIV,
            disagg_val=None, agg_met=u_lp.AggMethod.SUM
            )
        aai_agg1 = 2354303.3196003754
        eai_exp1 = np.array([
            1.73069928e-04, 8.80741357e-04, 1.77657635e-01, 1.06413744e-02,
           1.15405492e-02, 3.40097761e-02, 8.91658032e-03, 4.19735141e-02,
           1.27160538e-02, 2.43849980e-01, 2.32808488e-02, 5.47043065e-03,
           5.44984095e-03, 5.80779958e-03, 1.06361040e-01, 4.67335812e-02,
           9.93703142e-02, 8.48207692e-03, 2.95633263e-02, 1.30223646e-01,
           3.84600393e-01, 2.05709279e-02, 1.39919480e-01, 1.61239410e-02,
           4.46991386e-02, 1.30045513e-02, 1.30045513e-02, 6.91177788e-04,
           1.61063727e+04, 1.07420484e+04, 1.44746070e+04, 7.18796281e+04,
           2.58806206e+04, 2.01316315e+05, 1.76071458e+05, 3.92482129e+05,
           2.90364327e+05, 9.05399356e+05, 1.94728210e+05, 5.11729689e+04,
           2.84224294e+02, 2.45938137e+02, 1.90644327e+02, 1.73925079e+02,
           1.76091839e+02, 4.43054173e+02, 4.41378151e+02, 4.74316805e+02,
           4.83873464e+02, 2.59001795e+02, 2.48200400e+02, 2.62995792e+02
           ])
        check_impact(self, imp1, HAZ, exp_mix, aai_agg1, eai_exp1)

        imp2 = u_lp.calc_geom_impact(
            exp_mix, IMPF_SET, HAZ,
            res=5000, to_meters=True, disagg_met=u_lp.DisaggMethod.FIX,
            disagg_val=None, agg_met=u_lp.AggMethod.SUM
            )
        aai_agg2 = 321653479.4607434
        eai_exp2 = np.array([
            1.73069928e-04, 8.80741357e-04, 2.17736979e-01, 6.48243461e-02,
            2.67262620e-02, 3.55078893e-01, 8.14081011e-02, 4.36578022e-01,
            1.02605091e-01, 3.45121722e-01, 1.62144669e-01, 1.45008544e-01,
            2.32808488e-02, 2.73521532e-02, 9.51399554e-02, 2.25921717e-01,
            6.90427531e-01, 5.29133033e-03, 2.72705887e-03, 8.48207692e-03,
            2.10403881e+00, 1.33011693e-03, 3.14644100e-01, 7.72573773e-02,
            5.48322256e-03, 1.61239410e-02, 2.68194832e-01, 7.80273077e-02,
            1.48411299e+06, 1.09137411e+06, 1.62477251e+06, 1.43455724e+07,
            2.94783633e+06, 1.06950486e+07, 3.17592949e+07, 4.58152749e+07,
            3.94173129e+07, 1.48016265e+08, 1.87811203e+07, 5.41509882e+06,
            1.24792652e+04, 1.20008305e+04, 1.43296472e+04, 3.15280802e+04,
            3.32644558e+04, 3.19325625e+04, 3.11256252e+04, 3.20372742e+04,
            1.67623417e+04, 1.64528393e+04, 1.47050883e+04, 1.37721978e+04
            ])
        check_impact(self, imp2, HAZ, exp_mix, aai_agg2, eai_exp2)

    def test_impact_pnt_agg(self):
        """Test impact agreggation method"""
        gdf_mix = GDF_LINE.append(GDF_POLY).append(GDF_POINT).reset_index(drop=True)
        exp_mix = Exposures(gdf_mix)

        exp_pnt = u_lp.exp_geom_to_pnt(
            exp_mix, res=1, to_meters=False, disagg_met=u_lp.DisaggMethod.DIV,
            disagg_val=None
            )
        imp_pnt = ImpactCalc(exp_pnt, IMPF_SET, HAZ).impact(save_mat=True)
        imp_agg = u_lp.impact_pnt_agg(imp_pnt, exp_pnt.gdf, u_lp.AggMethod.SUM)
        aai_agg = 1282901.0114188215
        eai_exp = np.array([
            0.00000000e+00, 1.73069928e-04, 3.71172778e-04, 5.09568579e-04,
            8.43340681e-04, 3.47906751e-03, 3.00385618e-03, 5.62430455e-03,
            9.07998787e-03, 1.30641275e-02, 6.18365411e-03, 4.74934473e-03,
            8.34810476e-02, 5.07280880e-02, 1.02690634e-01, 1.27160538e-02,
            8.60984331e-02, 1.62144669e-01, 2.32808488e-02, 2.90389979e-02,
            4.06902083e-03, 2.33667906e-01, 5.29133033e-03, 2.72705887e-03,
            8.48207692e-03, 2.95633263e-02, 4.01271600e-01, 1.33011693e-03,
            9.94596852e-02, 7.72573773e-02, 5.48322256e-03, 1.61239410e-02,
            4.14706673e-03, 8.32840521e-02, 2.87509619e-01, 4.88901364e-02,
            1.71930351e-02, 2.49435540e-02, 2.96121155e-05, 1.03654148e-02,
            8.36178802e+03, 7.30704698e+03, 1.20628926e+04, 3.54061498e+04,
            1.23524320e+04, 7.78074661e+04, 1.28292995e+05, 2.31231953e+05,
            1.31911226e+05, 5.37897306e+05, 8.37016948e+04, 1.65661030e+04
            ])
        check_impact(self, imp_agg, HAZ, exp_mix, aai_agg, eai_exp)

    def test_calc_grid_impact_polys(self):
        """Test impact on grid for polygons"""
        import climada.util.coordinates as u_coord
        res = 0.1
        (_, _, xmax, ymax) = EXP_POLY.gdf.geometry.bounds.max()
        (xmin, ymin, _, _) = EXP_POLY.gdf.geometry.bounds.min()
        bounds = (xmin, ymin, xmax, ymax)
        height, width, trafo = u_coord.pts_to_raster_meta(
            bounds, (res, res)
            )
        x_grid, y_grid = u_coord.raster_to_meshgrid(trafo, width, height)

        imp_g = u_lp.calc_grid_impact(
                    exp=EXP_POLY, impf_set=IMPF_SET, haz=HAZ,
                    grid=(x_grid, y_grid), disagg_met=u_lp.DisaggMethod.DIV,
                    disagg_val=None, agg_met=u_lp.AggMethod.SUM
                    )
        aai_agg = 2319608.54202
        eai_exp = np.array([
            17230.22051525,  10974.85453081,  14423.77523209,  77906.29609785,
            22490.08925927, 147937.83580832, 132329.78961234, 375082.82348148,
            514527.07490518, 460185.19291995, 265875.77587879, 280644.81378238
            ])
        check_impact(self, imp_g, HAZ, EXP_POLY, aai_agg, eai_exp)


    def test_aggregate_impact_mat(self):
        """Private method"""
        pass

class TestGdfGeomToPnt(unittest.TestCase):
    """Test Geodataframes to points and vice-versa functions"""

    def test_gdf_line_to_pnt(self):
        """Test Lines to point dissagregation"""
        gdf_pnt = u_lp._line_to_pnts(GDF_LINE, 1, False)
        check_unchanged_geom_gdf(self, GDF_LINE, gdf_pnt)
        np.testing.assert_array_equal(
            np.unique(GDF_LINE.value), np.unique(gdf_pnt.value)
            )

        gdf_pnt = u_lp._line_to_pnts(GDF_LINE, 1000, True)
        check_unchanged_geom_gdf(self, GDF_LINE, gdf_pnt)
        np.testing.assert_array_equal(
            np.unique(GDF_LINE.value), np.unique(gdf_pnt.value)
            )

        gdf_pnt_d = u_lp._line_to_pnts(GDF_LINE.iloc[0:1], 0.01, False)
        np.testing.assert_allclose(
            gdf_pnt_d.geometry.x.values,
            np.array([
                6.092507, 6.092895, 6.088363, 6.083726, 6.079199, 6.074582,
                6.068896, 6.061939, 6.061839
                ])
            )
        np.testing.assert_allclose(
            gdf_pnt_d.geometry.y.values,
            np.array([
                50.876242, 50.866888, 50.857725, 50.84861 , 50.839442, 50.830321,
                50.82186 , 50.814366, 50.80475
                ])
            )

        #disaggregation in degrees and approximately same value in meters
        gdf_pnt_m = u_lp._line_to_pnts(GDF_LINE.iloc[0:1], 1000, True)
        np.testing.assert_allclose(
            gdf_pnt_m.geometry.x,
            gdf_pnt_d.geometry.x, rtol=1e-2)
        np.testing.assert_allclose(
            gdf_pnt_m.geometry.y,
            gdf_pnt_d.geometry.y,rtol=1e-2)

    def test_gdf_poly_to_pnts(self):
        """Test polygon to points disaggregation"""
        gdf_pnt = u_lp._poly_to_pnts(GDF_POLY, 1, False)
        check_unchanged_geom_gdf(self, GDF_POLY, gdf_pnt)
        np.testing.assert_array_equal(
            np.unique(GDF_POLY.value), np.unique(gdf_pnt.value)
            )

        gdf_pnt = u_lp._poly_to_pnts(GDF_POLY, 5000, True)
        check_unchanged_geom_gdf(self, GDF_POLY, gdf_pnt)
        np.testing.assert_array_equal(
            np.unique(GDF_POLY.value), np.unique(gdf_pnt.value)
            )

        gdf_pnt_d = u_lp._poly_to_pnts(GDF_POLY.iloc[0:1], 0.2, False)
        np.testing.assert_allclose(
            gdf_pnt_d.geometry.x.values,
            np.array([
                6.9690605, 7.1690605, 6.3690605, 6.5690605, 6.7690605, 6.9690605,
                7.1690605, 6.5690605, 6.7690605
                ])
            )
        np.testing.assert_allclose(
            gdf_pnt_d.geometry.y.values,
            np.array([
                53.04131655, 53.04131655, 53.24131655, 53.24131655, 53.24131655,
                53.24131655, 53.24131655, 53.44131655, 53.44131655
                ])
            )
        gdf_pnt_m = u_lp._poly_to_pnts(GDF_POLY.iloc[0:1], 15000, True)
        np.testing.assert_allclose(
            gdf_pnt_m.geometry.x.values,
            np.array([
                6.84279696, 6.97754426, 7.11229155, 6.30380779, 6.43855509,
                6.57330238, 6.70804967, 6.84279696, 6.97754426
                ])
            )
        np.testing.assert_allclose(
            gdf_pnt_m.geometry.y.values,
            np.array([
                53.0645655 , 53.0645655 , 53.0645655 , 53.28896623, 53.28896623,
                53.28896623, 53.28896623, 53.28896623, 53.28896623
                ])
            )

    def test_pnts_per_line(self):
        """Test number of points per line for give resolution"""
        self.assertEqual(u_lp._pnts_per_line(10, 1), 10)
        self.assertEqual(u_lp._pnts_per_line(1, 1), 1)
        self.assertEqual(u_lp._pnts_per_line(10, 1.5), 7)
        self.assertEqual(u_lp._pnts_per_line(10.5, 1), 10)

    def test_line_fractions(self):
        """Test the division of lines into fractions"""
        length = 1
        res_fractions = {
            2: np.array([0.5]),
            0.8: np.array([0.5]),
            0.6: np.array([0.25, 0.75]),
            0.4: np.array([0.25, 0.75])
            }
        for res, fraction in res_fractions.items():
            np.testing.assert_allclose(u_lp._line_fraction(length, res), fraction)

        length = 2
        res_fractions = {
            2: np.array([0.5]),
            0.8: np.array([0.25, 0.75]),
            0.6: np.array([0.166667, 0.5, 0.833333]),
            0.4: np.array([0.1, 0.3, 0.5, 0.7, 0.9])
            }
        for res, fraction in res_fractions.items():
            np.testing.assert_allclose(u_lp._line_fraction(length, res), fraction, rtol=1e-04 )

    def test_resolution_warning(self):
        lines = [
            LineString([[0, 0], [0, 2]]),
            LineString([[0, 0], [0, 12]]),
            LineString([[0, 0], [0, 20]])
            ]
        gdf_lines = gpd.GeoDataFrame(geometry=lines)
        with self.assertLogs('climada.util.lines_polys_handler', level='WARNING') as ctx:
            u_lp._line_to_pnts(gdf_lines, 1, False)
        self.assertEqual(ctx.records[0].message,
            f"{2} lines with a length < 10*resolution were found. "
            "Each of these lines is disaggregate to one point. "
            "Reaggregatint values will thus likely lead to overestimattion. "
            "Consider chosing a smaller resolution or filter out the short lines. ")


    def test_gdf_to_grid(self):
        """"""
        pass

    def test_interp_one_poly(self):
        """Private method"""
        pass

    def test_interp_one_poly_m(self):
        """Private method"""
        pass

    def test_disagg_values_div(self):
        """Private method"""
        pass


class TestLPUtils(unittest.TestCase):
    """ """

    def test_pnt_line_poly_mask(self):
        """"""
        pnt, lines, poly = u_lp._pnt_line_poly_mask(GDF_POLY)
        self.assertTrue(np.all(poly))
        self.assertTrue(np.all(lines==False))
        self.assertTrue(np.all(pnt==False))

        pnt, lines, poly = u_lp._pnt_line_poly_mask(GDF_LINE)
        self.assertTrue(np.all(poly==False))
        self.assertTrue(np.all(lines))
        self.assertTrue(np.all(pnt==False))

        pnt, lines, poly = u_lp._pnt_line_poly_mask(GDF_POINT)
        self.assertTrue(np.all(poly==False))
        self.assertTrue(np.all(lines==False))
        self.assertTrue(np.all(pnt))


    def test_get_equalarea_proj(self):
        """Test pass get locally cylindrical equalarea projection"""
        poly = EXP_POLY.gdf.geometry[0]
        proj = u_lp._get_equalarea_proj(poly)
        self.assertEqual(proj, '+proj=cea +lat_0=53.150193 +lon_0=6.881223 +units=m')

    def test_get_pyproj_trafo(self):
        """"""
        dest_crs = '+proj=cea +lat_0=52.112866 +lon_0=5.150162 +units=m'
        orig_crs = EXP_POLY.gdf.crs
        trafo = u_lp._get_pyproj_trafo(orig_crs, dest_crs)
        self.assertEqual(
            trafo.definition,
            'proj=pipeline step proj=unitconvert xy_in=deg' +
            ' xy_out=rad step proj=cea lat_0=52.112866 lon_0=5.150162 units=m'
            )

    def test_reproject_grid(self):
        """"""
        pass

    def test_reproject_poly(self):
        """"""
        pass

    def test_swap_geom_cols(self):
        """Test swap of geometry columns """
        gdf_orig = GDF_POLY.copy()
        gdf_orig['new_geom'] = gdf_orig.geometry
        swap_gdf = u_lp._swap_geom_cols(gdf_orig, 'old_geom', 'new_geom')
        self.assertTrue(np.alltrue(swap_gdf.geometry.geom_equals(gdf_orig.new_geom)))


if __name__ == "__main__":
    TESTS = unittest.TestLoader().loadTestsFromTestCase(TestExposureGeomToPnt)
    TESTS.addTests(unittest.TestLoader().loadTestsFromTestCase(TestGeomImpactCalcs))
    TESTS.addTests(unittest.TestLoader().loadTestsFromTestCase(TestGdfGeomToPnt))
    TESTS.addTests(unittest.TestLoader().loadTestsFromTestCase(TestLPUtils))
    unittest.TextTestRunner(verbosity=2).run(TESTS)<|MERGE_RESOLUTION|>--- conflicted
+++ resolved
@@ -23,11 +23,8 @@
 from unittest.mock import patch, DEFAULT
 
 import numpy as np
-<<<<<<< HEAD
+import geopandas as gpd
 import copy
-=======
-import geopandas as gpd
->>>>>>> 80757d98
 
 from shapely.geometry import Point
 from shapely.geometry import LineString
