"""
This file is part of CLIMADA.

Copyright (C) 2017 ETH Zurich, CLIMADA contributors listed in AUTHORS.

CLIMADA is free software: you can redistribute it and/or modify it under the
terms of the GNU General Public License as published by the Free
Software Foundation, version 3.

CLIMADA is distributed in the hope that it will be useful, but WITHOUT ANY
WARRANTY; without even the implied warranty of MERCHANTABILITY or FITNESS FOR A
PARTICULAR PURPOSE.  See the GNU General Public License for more details.

You should have received a copy of the GNU General Public License along
with CLIMADA. If not, see <https://www.gnu.org/licenses/>.

---

Define Exposures class.
"""

__all__ = ['Exposures', 'add_sea', 'INDICATOR_IMPF', 'INDICATOR_CENTR']

import logging
import copy

import numpy as np
import pandas as pd
import matplotlib.pyplot as plt
from mpl_toolkits.axes_grid1 import make_axes_locatable
from geopandas import GeoDataFrame
import rasterio
from rasterio.warp import Resampling
import contextily as ctx
import cartopy.crs as ccrs

from climada.entity.tag import Tag
import climada.util.hdf5_handler as u_hdf5
from climada.util.constants import ONE_LAT_KM, DEF_CRS, CMAP_RASTER
import climada.util.coordinates as u_coord
import climada.util.plot as u_plot

LOGGER = logging.getLogger(__name__)

INDICATOR_IMPF_OLD = 'if_'
"""Previously used name of the column containing the impact functions id of specified hazard"""

INDICATOR_IMPF = 'impf_'
"""Name of the column containing the impact functions id of specified hazard"""

INDICATOR_CENTR = 'centr_'
"""Name of the column containing the centroids id of specified hazard"""

DEF_REF_YEAR = 2018
"""Default reference year"""

DEF_VALUE_UNIT = 'USD'
"""Default value unit"""

DEF_VAR_MAT = {'sup_field_name': 'entity',
               'field_name': 'assets',
               'var_name': {'lat': 'lat',
                            'lon': 'lon',
                            'val': 'Value',
                            'ded': 'Deductible',
                            'cov': 'Cover',
                            'impf': 'DamageFunID',
                            'cat': 'Category_ID',
                            'reg': 'Region_ID',
                            'uni': 'Value_unit',
                            'ass': 'centroid_index',
                            'ref': 'reference_year'
                            }
               }
"""MATLAB variable names"""

class Exposures():
    """geopandas GeoDataFrame with metada and columns (pd.Series) defined in
    Attributes.

    Attributes:
        tag (Tag): metada - information about the source data
        ref_year (int): metada - reference year
        value_unit (str): metada - unit of the exposures values
        latitude (pd.Series): latitude
        longitude (pd.Series): longitude
        crs (dict or crs): CRS information inherent to GeoDataFrame.
        value (pd.Series): a value for each exposure
        impf_ (pd.Series, optional): e.g. impf_TC. impact functions id for hazard TC.
            There might be different hazards defined: impf_TC, impf_FL, ...
            If not provided, set to default 'impf_' with ids 1 in check().
        geometry (pd.Series, optional): geometry of type Point of each instance.
            Computed in method set_geometry_points().
        meta (dict): dictionary containing corresponding raster properties (if any):
            width, height, crs and transform must be present at least (transform needs
            to contain upper left corner!). Exposures might not contain all the points
            of the corresponding raster. Not used in internal computations.
        deductible (pd.Series, optional): deductible value for each exposure
        cover (pd.Series, optional): cover value for each exposure
        category_id (pd.Series, optional): category id for each exposure
        region_id (pd.Series, optional): region id for each exposure
        centr_ (pd.Series, optional): e.g. centr_TC. centroids index for hazard
            TC. There might be different hazards defined: centr_TC, centr_FL, ...
            Computed in method assign_centroids().
    """
    _metadata = ['tag', 'ref_year', 'value_unit', 'meta']

    vars_oblig = ['value', 'latitude', 'longitude']
    """Name of the variables needed to compute the impact."""

    vars_def = [INDICATOR_IMPF, INDICATOR_IMPF_OLD]
    """Name of variables that can be computed."""

    vars_opt = [INDICATOR_CENTR, 'deductible', 'cover', 'category_id',
                'region_id', 'geometry']
    """Name of the variables that aren't need to compute the impact."""

    @property
    def crs(self):
        """Coordinate Reference System, refers to the crs attribute of the inherent GeoDataFrame"""
        try:
            return self.gdf.crs
        except AttributeError:
            return self.meta.get('crs')

    def __init__(self, *args, **kwargs):
        """Creates an Exposures object from a GeoDataFrame

        Parameters
        ----------
        *args :
            Arguments of the GeoDataFrame constructor
        **kwargs :
            Named arguments of the GeoDataFrame constructor, additionally
        tag : climada.entity.exposures.tag.Tag
            Exopusres tag
        ref_year : int
            Reference Year
        value_unit : str
            Unit of the exposed value
        meta : dict
            Metadata dictionary
        """
        # meta data
        try:
            self.meta = kwargs.pop('meta')
            if self.meta is None:
                self.meta = {}
            if not isinstance(self.meta, dict):
                raise ValueError("meta must be a dictionary")
        except KeyError:
            self.meta = {}
            LOGGER.info('meta set to default value %s', self.meta)

        # tag
        try:
            self.tag = kwargs.pop('tag')
        except KeyError:
            self.tag = self.meta.get('tag', Tag())
            if 'tag' not in self.meta:
                LOGGER.info('tag set to default value %s', self.tag)

        # reference year
        try:
            self.ref_year = kwargs.pop('ref_year')
        except KeyError:
            self.ref_year = self.meta.get('ref_year', DEF_REF_YEAR)
            if 'ref_year' not in self.meta:
                LOGGER.info('ref_year set to default value %s', self.ref_year)

        # value unit
        try:
            self.value_unit = kwargs.pop('value_unit')
        except KeyError:
            self.value_unit = self.meta.get('ref_year', DEF_VALUE_UNIT)
            if 'value_unit' not in self.meta:
                LOGGER.info('value_unit set to default value %s', self.value_unit)

        # remaining generic attributes
        for mda in type(self)._metadata:
            if mda not in Exposures._metadata:
                if mda in kwargs:
                    setattr(self, mda, kwargs.pop(mda))
                elif mda in self.meta:
                    setattr(self, mda, self.meta[mda])
                else:
                    setattr(self, mda, None)

        # make the data frame
        self.gdf = GeoDataFrame(*args, **kwargs)

        # align crs from gdf and meta data
        if self.gdf.crs:
            crs = self.gdf.crs
        # With geopandas 3.1, the crs attribute is not conserved by the constructor
        # without a geometry column. Therefore the conservation is done 'manually':
        elif len(args) > 0:
            try:
                crs = args[0].crs
            except AttributeError:
                crs = None
        elif 'data' in kwargs:
            try:
                crs = kwargs['data'].crs
            except AttributeError:
                crs = None
        else:
            crs = None
        # store the crs in the meta dictionary
        if crs:
            if self.meta.get('crs') and not u_coord.equal_crs(self.meta.get('crs'), crs):
                LOGGER.info('crs from `meta` argument ignored and overwritten by GeoDataFrame'
                            ' crs: %s', self.gdf.crs)
            self.meta['crs'] = crs
            if not self.gdf.crs:
                self.gdf.crs = crs
        else:
            if 'crs' not in self.meta:
                LOGGER.info('crs set to default value: %s', DEF_CRS)
                self.meta['crs'] = DEF_CRS
            self.gdf.crs = self.meta['crs']

    def __str__(self):
        return '\n'.join(
            [f"{md}: {self.__dict__[md]}" for md in type(self)._metadata] +
            [f"crs: {self.crs}", "data:", str(self.gdf)]
        )

    def _access_item(self, *args):
        raise TypeError("Since CLIMADA 2.0, Exposures objects are not subscriptable. Data "
                        "fields of Exposures objects are accessed using the `gdf` attribute. "
                        "For example, `expo['value']` is replaced by `expo.gdf['value']`.")
    __getitem__ = _access_item
    __setitem__ = _access_item
    __delitem__ = _access_item

    def check(self):
        """Check Exposures consistency.

        Reports missing columns in log messages.
        If no impf_* column is present in the dataframe, a default column 'impf_' is added with
        default impact function id 1.
        """
        # mandatory columns
        for var in self.vars_oblig:
            if var not in self.gdf.columns:
                raise ValueError(f"{var} missing in gdf")

        # computable columns except impf_*
        for var in sorted(set(self.vars_def).difference([INDICATOR_IMPF, INDICATOR_IMPF_OLD])):
            if not var in self.gdf.columns:
                LOGGER.info("%s not set.", var)

        # special treatment for impf_*
        default_impf_present = False
        for var in [INDICATOR_IMPF, INDICATOR_IMPF_OLD]:
            if var in self.gdf.columns:
                LOGGER.info("Hazard type not set in %s", var)
                default_impf_present = True

        if not default_impf_present and not [
                col for col in self.gdf.columns
                if col.startswith(INDICATOR_IMPF) or col.startswith(INDICATOR_IMPF_OLD)
            ]:
            LOGGER.info("Setting %s to default impact functions ids 1.", INDICATOR_IMPF)
            self.gdf[INDICATOR_IMPF] = 1

        # optional columns except centr_*
        for var in sorted(set(self.vars_opt).difference([INDICATOR_CENTR])):
            if not var in self.gdf.columns:
                LOGGER.info("%s not set.", var)

        # special treatment for centr_*
        if INDICATOR_CENTR in self.gdf.columns:
            LOGGER.info("Hazard type not set in %s", INDICATOR_CENTR)

        elif not any([col.startswith(INDICATOR_CENTR) for col in self.gdf.columns]):
            LOGGER.info("%s not set.", INDICATOR_CENTR)

        # check whether geometry corresponds to lat/lon
        try:
            if (self.gdf.geometry.values[0].x != self.gdf.longitude.values[0] or
                self.gdf.geometry.values[0].y != self.gdf.latitude.values[0]):
                raise ValueError("Geometry values do not correspond to latitude and" +
                                 " longitude. Use set_geometry_points() or set_lat_lon().")
        except AttributeError:  # no geometry column
            pass

    def get_impf_column(self, haz_type=''):
        """Find the best matching column name in the exposures dataframe for a given hazard type,

        Parameters
        ----------
        haz_type : str or None
            hazard type, as in the hazard's tag.haz_type
            which is the HAZ_TYPE constant of the hazard's module

        Returns
        -------
        str
            a column name, the first of the following that is present in the exposures' dataframe:
            - impf_[haz_type]
            - if_[haz_type]
            - impf_
            - if_

        Raises
        ------
        ValueError
            if none of the above is found in the dataframe.
        """
        if INDICATOR_IMPF + haz_type in self.gdf.columns:
            return INDICATOR_IMPF + haz_type
        if INDICATOR_IMPF_OLD + haz_type in self.gdf.columns:
            LOGGER.info("Impact function column name 'if_%s' is not according to current"
                        " naming conventions. It's suggested to use 'impf_%s' instead.",
                        haz_type, haz_type)
            return INDICATOR_IMPF_OLD + haz_type
        if INDICATOR_IMPF in self.gdf.columns:
            LOGGER.info("No specific impact function column found for hazard %s."
                        " Using the anonymous 'impf_' column.", haz_type)
            return INDICATOR_IMPF
        if INDICATOR_IMPF_OLD in self.gdf.columns:
            LOGGER.info("No specific impact function column found for hazard %s. Using the"
                        " anonymous 'if_' column, which is not according to current naming"
                        " conventions. It's suggested to use 'impf_' instead.", haz_type)
            return INDICATOR_IMPF_OLD
        raise ValueError(f"Missing exposures impact functions {INDICATOR_IMPF}.")

    def assign_centroids(self, hazard, method='NN', distance='haversine',
                         threshold=100):
        """Assign for each exposure coordinate closest hazard coordinate.
        -1 used for disatances > threshold in point distances. If raster hazard,
        -1 used for centroids outside raster.

        Parameters
        ----------
        hazard : Hazard
            Hazard to match (with raster or vector centroids).
        method : str, optional
            Interpolation method to use in case of vector centroids. Currently, "NN" (nearest
            neighbor) is the only supported value, see `climada.util.interpolation.interpol_index`.
        distance : str, optional
            Distance to use in case of vector centroids. Possible values are "haversine" and
            "approx", see `climada.util.interpolation.interpol_index`. Default: "haversine"
        threshold : float
            If the distance to the nearest neighbor exceeds `threshold`, the index `-1` is
            assigned. Set `threshold` to 0, to disable nearest neighbor matching. Default: 100 (km)
        """
        LOGGER.info('Matching %s exposures with %s centroids.',
                    str(self.gdf.shape[0]), str(hazard.centroids.size))
        if not u_coord.equal_crs(self.crs, hazard.centroids.crs):
            raise ValueError('Set hazard and exposure to same CRS first!')
        if hazard.centroids.meta:
            assigned = u_coord.assign_grid_points(
                self.gdf.longitude.values, self.gdf.latitude.values,
                hazard.centroids.meta['width'], hazard.centroids.meta['height'],
                hazard.centroids.meta['transform'])
        else:
            assigned = u_coord.assign_coordinates(
                np.stack([self.gdf.latitude.values, self.gdf.longitude.values], axis=1),
                hazard.centroids.coord, method=method, distance=distance, threshold=threshold)
        self.gdf[INDICATOR_CENTR + hazard.tag.haz_type] = assigned

    def set_geometry_points(self, scheduler=None):
        """Set geometry attribute of GeoDataFrame with Points from latitude and
        longitude attributes.

        Parameters:
            scheduler (str): used for dask map_partitions. “threads”,
                “synchronous” or “processes”
        """
        u_coord.set_df_geometry_points(self.gdf, scheduler=scheduler, crs=self.crs)

    def set_lat_lon(self):
        """Set latitude and longitude attributes from geometry attribute."""
        LOGGER.info('Setting latitude and longitude attributes.')
        self.gdf['latitude'] = self.gdf.geometry[:].y
        self.gdf['longitude'] = self.gdf.geometry[:].x

    def set_from_raster(self, file_name, band=1, src_crs=None, window=False,
                        geometry=False, dst_crs=False, transform=None,
                        width=None, height=None, resampling=Resampling.nearest):
        """Read raster data and set latitude, longitude, value and meta

        Parameters:
            file_name (str): file name containing values
            band (int, optional): bands to read (starting at 1)
            src_crs (crs, optional): source CRS. Provide it if error without it.
            window (rasterio.windows.Windows, optional): window where data is
                extracted
            geometry (shapely.geometry, optional): consider pixels only in shape
            dst_crs (crs, optional): reproject to given crs
            transform (rasterio.Affine): affine transformation to apply
            wdith (float): number of lons for transform
            height (float): number of lats for transform
            resampling (rasterio.warp,.Resampling optional): resampling
                function used for reprojection to dst_crs
        """
        self.tag = Tag()
        self.tag.file_name = str(file_name)
        meta, value = u_coord.read_raster(file_name, [band], src_crs, window,
                                          geometry, dst_crs, transform, width,
                                          height, resampling)
        ulx, xres, _, uly, _, yres = meta['transform'].to_gdal()
        lrx = ulx + meta['width'] * xres
        lry = uly + meta['height'] * yres
        x_grid, y_grid = np.meshgrid(np.arange(ulx + xres / 2, lrx, xres),
                                     np.arange(uly + yres / 2, lry, yres))
        try:
            self.gdf.crs = meta['crs'].to_dict()
        except AttributeError:
            self.gdf.crs = meta['crs']
        self.gdf['longitude'] = x_grid.flatten()
        self.gdf['latitude'] = y_grid.flatten()
        self.gdf['value'] = value.reshape(-1)
        self.meta = meta

    def plot_scatter(self, mask=None, ignore_zero=False, pop_name=True,
                     buffer=0.0, extend='neither', axis=None, figsize=(9, 13),
                     adapt_fontsize=True, **kwargs):
        """Plot exposures geometry's value sum scattered over Earth's map.
        The plot will we projected according to the current crs.

        Parameters:
            mask (np.array, optional): mask to apply to eai_exp plotted.
            ignore_zero (bool, optional): flag to indicate if zero and negative
                values are ignored in plot. Default: False
            pop_name : bool or str, optional
                add names of the populated places, by default True. If set to 'markers' only the points
                will be shown without a description.
            buffer (float, optional): border to add to coordinates. Default: 0.0.
            extend (str, optional): extend border colorbar with arrows.
                [ 'neither' | 'both' | 'min' | 'max' ]
            axis (matplotlib.axes._subplots.AxesSubplot, optional): axis to use
            figsize (tuple, optional): figure size for plt.subplots
            adapt_fontsize : bool, optional
                If set to true, the size of the fonts will be adapted to the size of the figure. Otherwise
                the default matplotlib font size is used. Default is True.
            kwargs (optional): arguments for scatter matplotlib function, e.g.
                cmap='Greys'. Default: 'Wistia'
         Returns:
            cartopy.mpl.geoaxes.GeoAxesSubplot
        """
        crs_epsg, _ = u_plot.get_transformation(self.crs)
        title = self.tag.description
        cbar_label = 'Value (%s)' % self.value_unit
        if mask is None:
            mask = np.ones((self.gdf.shape[0],), dtype=bool)
        if ignore_zero:
            pos_vals = self.gdf.value[mask].values > 0
        else:
            pos_vals = np.ones((self.gdf.value[mask].values.size,), dtype=bool)
        value = self.gdf.value[mask][pos_vals].values
        coord = np.stack([self.gdf.latitude[mask][pos_vals].values,
                          self.gdf.longitude[mask][pos_vals].values], axis=1)
        return u_plot.geo_scatter_from_array(value, coord, cbar_label, title,
                                             pop_name, buffer, extend,
                                             proj=crs_epsg, axes=axis,
                                             figsize=figsize, adapt_fontsize=adapt_fontsize, **kwargs)

    def plot_hexbin(self, mask=None, ignore_zero=False, pop_name=True,
                    buffer=0.0, extend='neither', axis=None, figsize=(9, 13),
                    adapt_fontsize=True, **kwargs):
        """Plot exposures geometry's value sum binned over Earth's map.
        An other function for the bins can be set through the key reduce_C_function.
        The plot will we projected according to the current crs.

        Parameters:
            mask (np.array, optional): mask to apply to eai_exp plotted.
            ignore_zero (bool, optional): flag to indicate if zero and negative
                values are ignored in plot. Default: False
            pop_name : bool or str, optional
                add names of the populated places, by default True. If set to 'markers' only the points
                will be shown without a description.
            buffer (float, optional): border to add to coordinates. Default: 0.0.
            extend (str, optional): extend border colorbar with arrows.
                [ 'neither' | 'both' | 'min' | 'max' ]
            axis (matplotlib.axes._subplots.AxesSubplot, optional): axis to use
            figsize (tuple): figure size for plt.subplots
            adapt_fontsize : bool, optional
                If set to true, the size of the fonts will be adapted to the size of the figure. Otherwise
                the default matplotlib font size is used. Default is True.
            kwargs (optional): arguments for hexbin matplotlib function, e.g.
                reduce_C_function=np.average. Default: reduce_C_function=np.sum
         Returns:
            cartopy.mpl.geoaxes.GeoAxesSubplot
        """
        crs_epsg, _ = u_plot.get_transformation(self.crs)
        title = self.tag.description
        cbar_label = 'Value (%s)' % self.value_unit
        if 'reduce_C_function' not in kwargs:
            kwargs['reduce_C_function'] = np.sum
        if mask is None:
            mask = np.ones((self.gdf.shape[0],), dtype=bool)
        if ignore_zero:
            pos_vals = self.gdf.value[mask].values > 0
        else:
            pos_vals = np.ones((self.gdf.value[mask].values.size,), dtype=bool)
        value = self.gdf.value[mask][pos_vals].values
        coord = np.stack([self.gdf.latitude[mask][pos_vals].values,
                          self.gdf.longitude[mask][pos_vals].values], axis=1)
        return u_plot.geo_bin_from_array(value, coord, cbar_label, title,
                                         pop_name, buffer, extend, proj=crs_epsg,
                                         axes=axis, figsize=figsize, adapt_fontsize=adapt_fontsize,
                                         **kwargs)

    def plot_raster(self, res=None, raster_res=None, save_tiff=None,
                    raster_f=lambda x: np.log10((np.fmax(x + 1, 1))),
                    label='value (log10)', scheduler=None, axis=None,
                    figsize=(9, 13), fill=True, adapt_fontsize=True, **kwargs):
        """Generate raster from points geometry and plot it using log10 scale:
        np.log10((np.fmax(raster+1, 1))).

        Parameters:
            res (float, optional): resolution of current data in units of latitude
                and longitude, approximated if not provided.
            raster_res (float, optional): desired resolution of the raster
            save_tiff (str, optional): file name to save the raster in tiff
                format, if provided
            raster_f (lambda function): transformation to use to data. Default:
                log10 adding 1.
            label (str): colorbar label
            scheduler (str): used for dask map_partitions. “threads”,
                “synchronous” or “processes”
            axis (matplotlib.axes._subplots.AxesSubplot, optional): axis to use
            figsize (tuple, optional): figure size for plt.subplots
            fill(bool, optional): If false, the areas with no data will be plotted
                in white. If True, the areas with missing values are filled as 0s.
                The default is True.
            adapt_fontsize : bool, optional
                If set to true, the size of the fonts will be adapted to the size of the figure. Otherwise
                the default matplotlib font size is used. Default is True.
            kwargs (optional): arguments for imshow matplotlib function

        Returns:
            matplotlib.figure.Figure, cartopy.mpl.geoaxes.GeoAxesSubplot
        """
        if self.meta and self.meta.get('height', 0) * self.meta.get('height', 0) == len(self.gdf):
            raster = self.gdf.value.values.reshape((self.meta['height'],
                                                    self.meta['width']))
            # check raster starts by upper left corner
            if self.gdf.latitude.values[0] < self.gdf.latitude.values[-1]:
                raster = np.flip(raster, axis=0)
            if self.gdf.longitude.values[0] > self.gdf.longitude.values[-1]:
                raise ValueError('Points are not ordered according to meta raster.')
        else:
            raster, meta = u_coord.points_to_raster(self.gdf, ['value'], res, raster_res, scheduler)
            raster = raster.reshape((meta['height'], meta['width']))
        # save tiff
        if save_tiff is not None:
            with rasterio.open(save_tiff, 'w', driver='GTiff',
                               height=meta['height'], width=meta['width'], count=1,
                               dtype=np.float32, crs=self.crs, transform=meta['transform']
                              ) as ras_tiff:
                ras_tiff.write(raster.astype(np.float32), 1)
        # make plot
        proj_data, _ = u_plot.get_transformation(self.crs)
        proj_plot = proj_data
        if isinstance(proj_data, ccrs.PlateCarree):
            # use different projections for plot and data to shift the central lon in the plot
            xmin, ymin, xmax, ymax = u_coord.latlon_bounds(
                self.gdf.latitude.values, self.gdf.longitude.values)
            proj_plot = ccrs.PlateCarree(central_longitude=0.5 * (xmin + xmax))
        else:
            xmin, ymin, xmax, ymax = (self.gdf.longitude.min(), self.gdf.latitude.min(),
                                      self.gdf.longitude.max(), self.gdf.latitude.max())

        if not axis:
            _, axis, fontsize = u_plot.make_map(proj=proj_plot, figsize=figsize, adapt_fontsize=adapt_fontsize)
        else:
            fontsize = None
        cbar_ax = make_axes_locatable(axis).append_axes('right', size="6.5%",
                                                        pad=0.1, axes_class=plt.Axes)
        axis.set_extent((xmin, xmax, ymin, ymax), crs=proj_data)
        u_plot.add_shapes(axis)
        if not fill:
            raster = np.where(raster == 0, np.nan, raster)
            raster_f = lambda x: np.log10((np.maximum(x + 1, 1)))
        if 'cmap' not in kwargs:
            kwargs['cmap'] = CMAP_RASTER
        imag = axis.imshow(raster_f(raster), **kwargs, origin='upper',
                           extent=(xmin, xmax, ymin, ymax), transform=proj_data)
<<<<<<< HEAD
        cbar = plt.colorbar(imag, cax=cbar_ax, label=label)
=======
        plt.colorbar(imag, cax=cbar_ax, label=label)
        plt.tight_layout()
>>>>>>> dd9a8088
        plt.draw()
        if fontsize:
            cbar.ax.tick_params(labelsize=fontsize)
            cbar.ax.yaxis.get_offset_text().set_fontsize(fontsize)
            for item in [axis.title, cbar.ax.xaxis.label, cbar.ax.yaxis.label]:
                item.set_fontsize(fontsize)
        return axis

    def plot_basemap(self, mask=None, ignore_zero=False, pop_name=True,
                     buffer=0.0, extend='neither', zoom=10,
                     url='http://tile.stamen.com/terrain/tileZ/tileX/tileY.png',
                     axis=None, **kwargs):
        """Scatter points over satellite image using contextily

         Parameters:
            mask (np.array, optional): mask to apply to eai_exp plotted. Same
                size of the exposures, only the selected indexes will be plot.
            ignore_zero (bool, optional): flag to indicate if zero and negative
                values are ignored in plot. Default: False
            pop_name : bool or str, optional
                add names of the populated places, by default True. If set to 'markers' only the points
                will be shown without a description.
            buffer (float, optional): border to add to coordinates. Default: 0.0.
            extend (str, optional): extend border colorbar with arrows.
                [ 'neither' | 'both' | 'min' | 'max' ]
            zoom (int, optional): zoom coefficient used in the satellite image
            url (str, optional): image source, e.g. ctx.sources.OSM_C
            axis (matplotlib.axes._subplots.AxesSubplot, optional): axis to use
            kwargs (optional): arguments for scatter matplotlib function, e.g.
                cmap='Greys'. Default: 'Wistia'

         Returns:
            matplotlib.figure.Figure, cartopy.mpl.geoaxes.GeoAxesSubplot
        """
        if 'geometry' not in self.gdf.columns:
            self.set_geometry_points()
        crs_ori = self.crs
        self.to_crs(epsg=3857, inplace=True)
        axis = self.plot_scatter(mask, ignore_zero, pop_name, buffer,
                                 extend, shapes=False, axis=axis, **kwargs)
        ctx.add_basemap(axis, zoom, url, origin='upper')
        axis.set_axis_off()
        self.to_crs(crs_ori, inplace=True)
        return axis

    def write_hdf5(self, file_name):
        """Write data frame and metadata in hdf5 format

        Parameters:
            file_name (str): (path and) file name to write to.
        """
        LOGGER.info('Writting %s', file_name)
        store = pd.HDFStore(file_name)
        pandas_df = pd.DataFrame(self.gdf)
        for col in pandas_df.columns:
            if str(pandas_df[col].dtype) == "geometry":
                pandas_df[col] = np.asarray(self.gdf[col])
        store.put('exposures', pandas_df)
        var_meta = {}
        for var in type(self)._metadata:
            var_meta[var] = getattr(self, var)

        store.get_storer('exposures').attrs.metadata = var_meta
        store.close()

    def read_hdf5(self, file_name):
        """Read data frame and metadata in hdf5 format

        Parameters:
            file_name (str): (path and) file name to read from.

        Optional Parameters:
            additional_vars (list): list of additional variable names to read that
                are not in exposures.base._metadata
        """
        LOGGER.info('Reading %s', file_name)
        with pd.HDFStore(file_name) as store:
            self.__init__(store['exposures'])
            metadata = store.get_storer('exposures').attrs.metadata
            for key, val in metadata.items():
                if key in type(self)._metadata:
                    setattr(self, key, val)
                if key == 'crs':
                    self.gdf.crs = val

    def read_mat(self, file_name, var_names=None):
        """Read MATLAB file and store variables in exposures.

        Parameters:
            file_name (str): absolute path file
            var_names (dict, optional): dictionary containing the name of the
                MATLAB variables. Default: DEF_VAR_MAT.
        """
        LOGGER.info('Reading %s', file_name)
        if not var_names:
            var_names = DEF_VAR_MAT

        data = u_hdf5.read(file_name)
        try:
            data = data[var_names['sup_field_name']]
        except KeyError:
            pass

        try:
            data = data[var_names['field_name']]
            exposures = dict()

            _read_mat_obligatory(exposures, data, var_names)
            _read_mat_optional(exposures, data, var_names)
        except KeyError as var_err:
            raise KeyError(f"Variable not in MAT file: {var_names.get('field_name')}")\
                from var_err

        self.gdf = GeoDataFrame(data=exposures, crs=self.crs)
        _read_mat_metadata(self, data, file_name, var_names)

    #
    # Extends the according geopandas method
    #
    def to_crs(self, crs=None, epsg=None, inplace=False):
        """Wrapper of the GeoDataFrame.to_crs method.

        Transform geometries to a new coordinate reference system.
        Transform all geometries in a GeoSeries to a different coordinate reference system.
        The crs attribute on the current GeoSeries must be set. Either crs in string or dictionary
        form or an EPSG code may be specified for output.
        This method will transform all points in all objects. It has no notion or projecting entire
        geometries. All segments joining points are assumed to be lines in the current projection,
        not geodesics. Objects crossing the dateline (or other projection boundary) will have
        undesirable behavior.

        Parameters:
            crs : dict or str
                Output projection parameters as string or in dictionary form.
            epsg : int
                EPSG code specifying output projection.
            inplace : bool, optional, default: False
                Whether to return a new GeoDataFrame or do the transformation in
                place.

        Returns:
            None if inplace is True
            else a transformed copy of the exposures object
        """
        if inplace:
            self.gdf.to_crs(crs, epsg, True)
            self.meta['crs'] = crs
            self.set_lat_lon()
            return None

        exp = self.copy()
        exp.to_crs(crs, epsg, True)
        return exp

    def plot(self, *args, **kwargs):
        """Wrapper of the GeoDataFram.plot method"""
        self.gdf.plot(*args, **kwargs)
    plot.__doc__ = GeoDataFrame.plot.__doc__

    def copy(self, deep=True):
        """Make a copy of this Exposures object.

        Parameters
        ----------
        deep (bool): Make a deep copy, i.e. also copy data. Default True.

        Returns
        -------
            Exposures
        """
        gdf = self.gdf.copy(deep=deep)
        metadata = dict([
            (md, copy.deepcopy(self.__dict__[md])) for md in type(self)._metadata
        ])
        metadata['crs'] = self.crs
        return type(self)(
            gdf,
            **metadata
        )

    def write_raster(self, file_name, value_name='value', scheduler=None):
        """Write value data into raster file with GeoTiff format

        Parameters:
            file_name (str): name output file in tif format
        """
        if self.meta and self.meta['height'] * self.meta['width'] == len(self.gdf):
            raster = self.gdf[value_name].values.reshape((self.meta['height'],
                                                          self.meta['width']))
            # check raster starts by upper left corner
            if self.gdf.latitude.values[0] < self.gdf.latitude.values[-1]:
                raster = np.flip(raster, axis=0)
            if self.gdf.longitude.values[0] > self.gdf.longitude.values[-1]:
                raise ValueError('Points are not ordered according to meta raster.')
            u_coord.write_raster(file_name, raster, self.meta)
        else:
            raster, meta = u_coord.points_to_raster(self, [value_name], scheduler=scheduler)
            u_coord.write_raster(file_name, raster, meta)

    @staticmethod
    def concat(exposures_list):
        """Concatenates Exposures or DataFrame objectss to one Exposures object.

        Parameters
        ----------
        exposures_list : list of Exposures or DataFrames
            The list must not be empty with the first item supposed to be an Exposures object.

        Returns
        -------
        Exposures
            with the metadata of the first item in the list and the dataframes concatenated.
        """
        exp = exposures_list[0].copy(deep=False)
        df_list = [
            ex.gdf if isinstance(ex, Exposures) else ex
            for ex in exposures_list
        ]
        exp.gdf = GeoDataFrame(
            pd.concat(df_list, ignore_index=True, sort=False),
            crs=exp.crs
        )
        return exp


def add_sea(exposures, sea_res):
    """Add sea to geometry's surroundings with given resolution. region_id
    set to -1 and other variables to 0.

    Parameters:
        sea_res (tuple): (sea_coast_km, sea_res_km), where first parameter
            is distance from coast to fill with water and second parameter
            is resolution between sea points

    Returns:
        Exposures
    """
    LOGGER.info("Adding sea at %s km resolution and %s km distance from coast.",
                str(sea_res[1]), str(sea_res[0]))

    sea_res = (sea_res[0] / ONE_LAT_KM, sea_res[1] / ONE_LAT_KM)

    min_lat = max(-90, float(exposures.gdf.latitude.min()) - sea_res[0])
    max_lat = min(90, float(exposures.gdf.latitude.max()) + sea_res[0])
    min_lon = max(-180, float(exposures.gdf.longitude.min()) - sea_res[0])
    max_lon = min(180, float(exposures.gdf.longitude.max()) + sea_res[0])

    lat_arr = np.arange(min_lat, max_lat + sea_res[1], sea_res[1])
    lon_arr = np.arange(min_lon, max_lon + sea_res[1], sea_res[1])

    lon_mgrid, lat_mgrid = np.meshgrid(lon_arr, lat_arr)
    lon_mgrid, lat_mgrid = lon_mgrid.ravel(), lat_mgrid.ravel()
    on_land = ~u_coord.coord_on_land(lat_mgrid, lon_mgrid)

    sea_exp_gdf = GeoDataFrame()
    sea_exp_gdf['latitude'] = lat_mgrid[on_land]
    sea_exp_gdf['longitude'] = lon_mgrid[on_land]
    sea_exp_gdf['region_id'] = np.zeros(sea_exp_gdf.latitude.size, int) - 1

    if 'geometry' in exposures.gdf.columns:
        u_coord.set_df_geometry_points(sea_exp_gdf, crs=exposures.crs)

    for var_name in exposures.gdf.columns:
        if var_name not in ('latitude', 'longitude', 'region_id', 'geometry'):
            sea_exp_gdf[var_name] = np.zeros(sea_exp_gdf.latitude.size,
                                             exposures.gdf[var_name].dtype)

    return Exposures(
        pd.concat([exposures.gdf, sea_exp_gdf], ignore_index=True, sort=False),
        crs=exposures.crs,
        ref_year=exposures.ref_year,
        value_unit=exposures.value_unit,
        meta=exposures.meta,
        tag=exposures.tag
    )


def _read_mat_obligatory(exposures, data, var_names):
    """Fill obligatory variables."""
    exposures['value'] = np.squeeze(data[var_names['var_name']['val']])

    exposures['latitude'] = data[var_names['var_name']['lat']].reshape(-1)
    exposures['longitude'] = data[var_names['var_name']['lon']].reshape(-1)

    exposures[INDICATOR_IMPF] = np.squeeze(
        data[var_names['var_name']['impf']]).astype(int, copy=False)


def _read_mat_optional(exposures, data, var_names):
    """Fill optional parameters."""
    try:
        exposures['deductible'] = np.squeeze(data[var_names['var_name']['ded']])
    except KeyError:
        pass

    try:
        exposures['cover'] = np.squeeze(data[var_names['var_name']['cov']])
    except KeyError:
        pass

    try:
        exposures['category_id'] = \
            np.squeeze(data[var_names['var_name']['cat']]).astype(int, copy=False)
    except KeyError:
        pass

    try:
        exposures['region_id'] = \
        np.squeeze(data[var_names['var_name']['reg']]).astype(int, copy=False)
    except KeyError:
        pass

    try:
        assigned = np.squeeze(data[var_names['var_name']['ass']]).astype(int, copy=False)
        if assigned.size > 0:
            exposures[INDICATOR_CENTR] = assigned
    except KeyError:
        pass


def _read_mat_metadata(exposures, data, file_name, var_names):
    """Fille metadata in DataFrame object"""
    try:
        exposures.ref_year = int(np.squeeze(data[var_names['var_name']['ref']]))
    except KeyError:
        exposures.ref_year = DEF_REF_YEAR

    try:
        exposures.value_unit = u_hdf5.get_str_from_ref(
            file_name, data[var_names['var_name']['uni']][0][0])
    except KeyError:
        exposures.value_unit = DEF_VALUE_UNIT

    exposures.tag = Tag(file_name)<|MERGE_RESOLUTION|>--- conflicted
+++ resolved
@@ -70,8 +70,8 @@
                             'uni': 'Value_unit',
                             'ass': 'centroid_index',
                             'ref': 'reference_year'
-                            }
-               }
+                           }
+              }
 """MATLAB variable names"""
 
 class Exposures():
@@ -581,12 +581,9 @@
             kwargs['cmap'] = CMAP_RASTER
         imag = axis.imshow(raster_f(raster), **kwargs, origin='upper',
                            extent=(xmin, xmax, ymin, ymax), transform=proj_data)
-<<<<<<< HEAD
         cbar = plt.colorbar(imag, cax=cbar_ax, label=label)
-=======
         plt.colorbar(imag, cax=cbar_ax, label=label)
         plt.tight_layout()
->>>>>>> dd9a8088
         plt.draw()
         if fontsize:
             cbar.ax.tick_params(labelsize=fontsize)
