--- conflicted
+++ resolved
@@ -66,13 +66,8 @@
         return BlackMarble
 
     def set_countries(self, countries, ref_year=2016, res_km=None, from_hr=None,
-<<<<<<< HEAD
-                      **kwargs):
-        """Model countries using values at reference year. If GDP or income
-=======
                       admin_file='admin_0_countries', **kwargs):
         """ Model countries using values at reference year. If GDP or income
->>>>>>> e947580b
         group not available for that year, consider the value of the closest
         available year.
 
@@ -177,9 +172,8 @@
 
         return exp_bkmrb
 
-<<<<<<< HEAD
-def country_iso_geom(countries, shp_file):
-    """Get country ISO alpha_3, country id (defined as the United Nations
+def country_iso_geom(countries, shp_file, admin_key):
+    """ Get country ISO alpha_3, country id (defined as the United Nations
     Statistics Division (UNSD) 3-digit equivalent numeric codes and 0 if
     country not found) and country's geometry shape.
 
@@ -190,6 +184,8 @@
         and value = [admin1 names]
     shp_file : cartopy.io.shapereader.Reader
         shape file
+    admin_key: str 
+        key to find admin0 or subunit name
 
     Returns
     -------
@@ -197,23 +193,7 @@
         key = ISO alpha_3 country, value = [country id, country name, country geometry],
     cntry_admin1 : dict
         key = ISO alpha_3 country, value = [admin1 geometries]
-=======
-def country_iso_geom(countries, shp_file, admin_key):
-    """ Get country ISO alpha_3, country id (defined as the United Nations
-    Statistics Division (UNSD) 3-digit equivalent numeric codes and 0 if
-    country not found) and country's geometry shape.
-
-    Parameters:
-        countries (list or dict): list of country names (admin0 or subunits) or dict
-            with key = admin0 name and value = [admin1 names]
-        shp_file (cartopy.io.shapereader.Reader): shape file
-        admin_key (str): key to find admin0 or subunit name
-    Returns:
-        cntry_info (dict): key = ISO alpha_3 country, value = [country id,
-            country name, country geometry],
-        cntry_admin1 (dict): key = ISO alpha_3 country, value = [admin1
-            geometries]
->>>>>>> e947580b
+
     """
     countries_shp = {}
     list_records = list(shp_file.records())
