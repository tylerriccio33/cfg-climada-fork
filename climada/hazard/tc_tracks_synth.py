"""
This file is part of CLIMADA.

Copyright (C) 2017 ETH Zurich, CLIMADA contributors listed in AUTHORS.

CLIMADA is free software: you can redistribute it and/or modify it under the
terms of the GNU General Public License as published by the Free
Software Foundation, version 3.

CLIMADA is distributed in the hope that it will be useful, but WITHOUT ANY
WARRANTY; without even the implied warranty of MERCHANTABILITY or FITNESS FOR A
PARTICULAR PURPOSE.  See the GNU General Public License for more details.

You should have received a copy of the GNU General Public License along
with CLIMADA. If not, see <https://www.gnu.org/licenses/>.

---

Generate synthetic tropical cyclone tracks from real ones
"""

import array
import itertools
import logging
import matplotlib.cm as cm_mp
from matplotlib.lines import Line2D
import matplotlib.pyplot as plt
import numba
import numpy as np

from climada import CONFIG
import climada.util.coordinates
import climada.hazard.tc_tracks

LOGGER = logging.getLogger(__name__)

LANDFALL_DECAY_V = {
    -1: 0.00012859077693295416,
    0: 0.0017226346292718126,
    1: 0.002309772914350468,
    2: 0.0025968221565522698,
    3: 0.002626252944053856,
    4: 0.002550639312763181,
    5: 0.003788695795963695
}
"""Global landfall decay parameters for wind speed by TC category.
Keys are TC categories with -1='TD', 0='TS', 1='Cat 1', ..., 5='Cat 5'.
It is v_rel as derived from:
tracks = TCTracks()
tracks.read_ibtracs_netcdf(year_range=(1980,2019),
                           estimate_missing=True)
extent = tracks.get_extent()
land_geom = climada.util.coordinates.get_land_geometry(
    extent=extent, resolution=10
)
v_rel, p_rel = _calc_land_decay(tracks.data, land_geom,
                                pool=tracks.pool)"""

LANDFALL_DECAY_P = {
    -1: (1.0088807492745373, 0.002117478217863062),
    0: (1.0192813768091684, 0.003068578025845065),
    1: (1.0362982218631644, 0.003620816186262243),
    2: (1.0468630800617038, 0.004067381088015585),
    3: (1.0639055205005432, 0.003708174876364079),
    4: (1.0828373148889825, 0.003997492773076179),
    5: (1.1088615145002092, 0.005224331234796362)}
"""Global landfall decay parameters for pressure by TC category.
Keys are TC categories with -1='TD', 0='TS', 1='Cat 1', ..., 5='Cat 5'.
It is p_rel as derived from:
tracks = TCTracks()
tracks.read_ibtracs_netcdf(year_range=(1980,2019),
                           estimate_missing=True)
extent = tracks.get_extent()
land_geom = climada.util.coordinates.get_land_geometry(
    extent=extent, resolution=10
)
v_rel, p_rel = _calc_land_decay(tracks.data, land_geom,
                                pool=tracks.pool)"""

def calc_perturbed_trajectories(tracks,
                                nb_synth_tracks=9,
                                max_shift_ini=0.75,
                                max_dspeed_rel=0.3,
                                max_ddirection=np.pi / 360,
                                autocorr_dspeed=0.85,
                                autocorr_ddirection=0.5,
                                seed=CONFIG.hazard.trop_cyclone.random_seed.int(),
                                decay=True,
                                use_global_decay_params=True):
    """
    Generate synthetic tracks based on directed random walk. An ensemble of nb_synth_tracks
    synthetic tracks is computed for every track contained in self.

    The methodology perturbs the tracks locations, and if decay is True it additionally
    includes decay of wind speed and central pressure drop after landfall. No other track
    parameter is perturbed.
    The track starting point location is perturbed by random uniform values of
    magnitude up to max_shift_ini in both longitude and latitude. Then, each segment
    between two consecutive points is perturbed in direction and distance (i.e.,
    translational speed). These perturbations can be correlated in time, i.e.,
    the perturbation in direction applied to segment i is correlated with the perturbation
    in direction applied to segment i-1 (and similarly for the perturbation in translational
    speed).
    Perturbations in track direction and temporal auto-correlations in perturbations are
    on an hourly basis, and the perturbations in translational speed is relative.
    Hence, the parameter values are relatively insensitive to the temporal
    resolution of the tracks. Note however that all tracks should be at the same
    temporal resolution, which can be achieved using equal_timestep().
    max_dspeed_rel and autocorr_dspeed control the spread along the track ('what distance
    does the track run for'), while max_ddirection and autocorr_ddirection control the spread
    perpendicular to the track movement ('how does the track diverge in direction').
    max_dspeed_rel and max_ddirection control the amplitude of perturbations at each track
    timestep but perturbations may tend to compensate each other over time, leading to
    a similar location at the end of the track, while autocorr_dspeed and autocorr_ddirection
    control how these perturbations persist in time and hence the amplitude of the
    perturbations towards the end of the track.

    Note that the default parameter values have been only roughly calibrated so that
    the frequency of tracks in each 5x5degree box remains approximately constant.
    This is not an in-depth calibration and should be treated as such.
    The object is mutated in-place.

    Parameters
    ----------
    tracks : climada.hazard.TCTracks
        Tracks data.
    nb_synth_tracks : int, optional
        Number of ensemble members per track. Default: 9.
    max_shift_ini : float, optional
        Amplitude of max random starting point shift in decimal degree
        (up to +/-max_shift_ini for longitude and latitude). Default: 0.75.
    max_dspeed_rel : float, optional
        Amplitude of translation speed perturbation in relative terms
        (e.g., 0.2 for +/-20%). Default: 0.3.
    max_ddirection : float, optional
        Amplitude of track direction (bearing angle) perturbation
        per hour, in radians. Default: pi/360.
    autocorr_dspeed : float, optional
        Temporal autocorrelation in translation speed perturbation
        at a lag of 1 hour. Default: 0.85.
    autocorr_ddirection : float, optional
        Temporal autocorrelation of translational direction perturbation
        at a lag of 1 hour. Default: 0.5.
    seed : int, optional
        Random number generator seed for replicability of random walk.
        Put negative value if you don't want to use it. Default: configuration file.
    decay : bool, optional
        Whether to apply landfall decay in probabilistic tracks. Default: True.
    use_global_decay_params : bool, optional
        Whether to use precomputed global parameter values for landfall decay
        obtained from IBTrACS (1980-2019). If False, parameters are fitted
        using historical tracks in input parameter 'tracks', in which case the
        landfall decay applied depends on the tracks passed as an input and may
        not be robust if few historical tracks make landfall in this object.
        Default: True.
<<<<<<< HEAD
    """
    
=======
    """    
>>>>>>> a88e1437
    LOGGER.info('Computing %s synthetic tracks.', nb_synth_tracks * tracks.size)

    if seed >= 0:
        np.random.seed(seed)

    # ensure tracks have constant time steps
<<<<<<< HEAD
    time_step_h = np.unique([np.unique(x['time_step']) for x in tracks.data if x.time.size > 1])
=======
    time_step_h = np.unique(np.concatenate([np.unique(x['time_step']) for x in tracks.data]))
>>>>>>> a88e1437
    if not np.allclose(time_step_h, time_step_h[0]):
        raise ValueError('Tracks have different temporal resolution. '
                         'Please ensure constant time steps by applying equal_timestep beforehand')
    time_step_h = time_step_h[0]

    # number of random value per synthetic track:
    # 2*nb_synth_tracks for starting points (lon, lat)
    # nb_synth_tracks*(track.time.size-1) for angle and same for translation perturbation
    # hence sum is nb_synth_tracks * (2 + 2*(size-1)) = nb_synth_tracks * 2 * size
    # https://stats.stackexchange.com/questions/48086/algorithm-to-produce-autocorrelated-uniformly-distributed-number
    if autocorr_ddirection == 0 and autocorr_dspeed == 0:
        random_vec = [np.random.uniform(size=nb_synth_tracks * (2 * track.time.size))
                      for track in tracks.data]
    else:
        random_vec = [np.concatenate((np.random.uniform(size=nb_synth_tracks * 2),
                                      _random_uniform_ac(nb_synth_tracks * (track.time.size - 1),
                                                         autocorr_ddirection, time_step_h),
                                      _random_uniform_ac(nb_synth_tracks * (track.time.size - 1),
                                                         autocorr_dspeed, time_step_h)))
                      if track.time.size > 1 else np.random.uniform(size=nb_synth_tracks * 2)
                      for track in tracks.data]

    if tracks.pool:
        chunksize = min(tracks.size // tracks.pool.ncpus, 1000)
        new_ens = tracks.pool.map(_one_rnd_walk, tracks.data,
                                  itertools.repeat(nb_synth_tracks, tracks.size),
                                  itertools.repeat(max_shift_ini, tracks.size),
                                  itertools.repeat(max_dspeed_rel, tracks.size),
                                  itertools.repeat(max_ddirection, tracks.size),
                                  random_vec, chunksize=chunksize)
    else:
        new_ens = [_one_rnd_walk(track, nb_synth_tracks, max_shift_ini,
                                 max_dspeed_rel, max_ddirection, rand)
                   for track, rand in zip(tracks.data, random_vec)]

    cutoff_track_ids_tc = [x[1] for x in new_ens]
    cutoff_track_ids_tc = sum(cutoff_track_ids_tc, [])
    cutoff_track_ids_ts = [x[2] for x in new_ens]
    cutoff_track_ids_ts = sum(cutoff_track_ids_ts, [])
    if len(cutoff_track_ids_tc) > 0:
        LOGGER.info('The following generated synthetic tracks moved beyond '
                    'the range of [-70, 70] degrees latitude. Cut out '
                    'at TC category >1: %s.',
                    ', '.join(cutoff_track_ids_tc))
    if len(cutoff_track_ids_ts) > 0:
        LOGGER.debug('The following generated synthetic tracks moved beyond '
                     'the range of [-70, 70] degrees latitude. Cut out '
                     'at TC category <= 1: %s.',
                     ', '.join(cutoff_track_ids_ts))
    new_ens = [x[0] for x in new_ens]
    tracks.data = sum(new_ens, [])

    if decay:
        extent = tracks.get_extent()
        land_geom = climada.util.coordinates.get_land_geometry(
            extent=extent, resolution=10
        )
        if use_global_decay_params:
            tracks.data = _apply_land_decay(tracks.data, LANDFALL_DECAY_V,
                                            LANDFALL_DECAY_P,
                                            land_geom, pool=tracks.pool)
        else:
            # fit land decay coefficients based on historical tracks
            hist_tracks = [track for track in tracks.data if track.orig_event_flag]
            if hist_tracks:
                try:
                    v_rel, p_rel = _calc_land_decay(hist_tracks, land_geom,
                                                    pool=tracks.pool)
                    tracks.data = _apply_land_decay(tracks.data, v_rel, p_rel,
                                                    land_geom, pool=tracks.pool)
                except ValueError as verr:
                    raise ValueError('Landfall decay could not be applied.') from verr
            else:
               raise ValueError('No historical tracks found. Historical'
                                'tracks are needed for land decay calibration'
                                'if use_global_decay_params=False.')


def _one_rnd_walk(track, nb_synth_tracks, max_shift_ini, max_dspeed_rel, max_ddirection, rnd_vec):
    """
    Apply random walk to one track.

    Parameters
    ----------
    track : xr.Dataset
        Track data.
    nb_synth_tracks : int, optional
        Number of ensemble members per track. Default: 9.
    max_shift_ini : float, optional
        Amplitude of max random starting point shift in decimal degree
        (up to +/-max_shift_ini for longitude and latitude). Default: 0.75.
    max_dspeed_rel : float, optional
        Amplitude of translation speed perturbation in relative terms
        (e.g., 0.2 for +/-20%). Default: 0.3.
    max_ddirection : float, optional
        Amplitude of track direction (bearing angle) perturbation
        per hour, in radians. Default: pi/180.
    rnd_vec : np.ndarray of shape (2 * nb_synth_tracks * track.time.size),)
        Vector of random perturbations.

    Returns
    -------
    ens_track : list(xr.Dataset)
        List of the track and the generated synthetic tracks.
    cutoff_track_ids_tc : List of str
        List containing information about the tracks that were cut off at high
        latitudes with wind speed of TC category 2-5.
    curoff_track_ids_ts : List of str
        List containing information about the tracks that were cut off at high
        latitudes with a wind speed up to TC category 1.
    """
    ens_track = list()
    n_dat = track.time.size
    n_seg = n_dat - 1
    xy_ini = max_shift_ini * (2 * rnd_vec[:2 * nb_synth_tracks].reshape((2, nb_synth_tracks)) - 1)
    [dt] = np.unique(track['time_step'])

    ens_track.append(track)
    cutoff_track_ids_ts = []
    cutoff_track_ids_tc = []
    for i_ens in range(nb_synth_tracks):
        i_track = track.copy(True)

        # select angular perturbation for that synthetic track
        i_start_ang = 2 * nb_synth_tracks + i_ens * n_seg
        i_end_ang = i_start_ang + track.time.size - 1
        # scale by maximum perturbation and time step in hour (temporal-resolution independent)
        ang_pert = dt * np.degrees(max_ddirection * (2 * rnd_vec[i_start_ang:i_end_ang] - 1))
        ang_pert_cum = np.cumsum(ang_pert)

        # select translational speed perturbation for that synthetic track
        i_start_trans = 2 * nb_synth_tracks + nb_synth_tracks * n_seg + i_ens * n_seg
        i_end_trans = i_start_trans + track.time.size - 1
        # scale by maximum perturbation and time step in hour (temporal-resolution independent)
        trans_pert = 1 + max_dspeed_rel * (2 * rnd_vec[i_start_trans:i_end_trans] - 1)

        # get bearings and angular distance for the original track
        bearings = _get_bearing_angle(i_track.lon.values, i_track.lat.values)
        angular_dist = climada.util.coordinates.dist_approx(i_track.lat.values[:-1, None],
                                                            i_track.lon.values[:-1, None],
                                                            i_track.lat.values[1:, None],
                                                            i_track.lon.values[1:, None],
                                                            method="geosphere",
                                                            units="degree")[:, 0, 0]

        # apply perturbation to lon / lat
        new_lon = np.zeros_like(i_track.lon.values)
        new_lat = np.zeros_like(i_track.lat.values)
        new_lon[0] = i_track.lon.values[0] + xy_ini[0, i_ens]
        new_lat[0] = i_track.lat.values[0] + xy_ini[1, i_ens]
        last_idx = i_track.time.size
        for i in range(0, len(new_lon) - 1):
            new_lon[i + 1], new_lat[i + 1] = \
                _get_destination_points(new_lon[i], new_lat[i],
                                        bearings[i] + ang_pert_cum[i],
                                        trans_pert[i] * angular_dist[i])
            # if track crosses latitudinal thresholds (+-70°),
            # keep up to this segment (i+1), set i+2 as last point,
            # and discard all further points > i+2.
            if i+2 < last_idx and (new_lat[i + 1] > 70 or new_lat[i + 1] < -70):
                last_idx = i + 2
                # end the track here
                max_wind_end = i_track.max_sustained_wind.values[last_idx]
                ss_scale_end = climada.hazard.tc_tracks.set_category(max_wind_end,
                                                                     i_track.max_sustained_wind_unit)
                # TC category at ending point should not be higher than 1
                cutoff_txt = i_track.attrs['name'] + '_gen' + str(i_ens + 1)
                cutoff_txt = cutoff_txt + ' (%s)' % climada.hazard.tc_tracks.CAT_NAMES[ss_scale_end]
                if ss_scale_end > 1:
                    cutoff_track_ids_tc = cutoff_track_ids_tc + [cutoff_txt]
                else:
                    cutoff_track_ids_ts = cutoff_track_ids_ts + [cutoff_txt]
                break
        # make sure longitude values are within (-180, 180)
        climada.util.coordinates.lon_normalize(new_lon, center=0.0)

        i_track.lon.values = new_lon
        i_track.lat.values = new_lat
        i_track.attrs['orig_event_flag'] = False
        i_track.attrs['name'] = i_track.attrs['name'] + '_gen' + str(i_ens + 1)
        i_track.attrs['sid'] = i_track.attrs['sid'] + '_gen' + str(i_ens + 1)
        i_track.attrs['id_no'] = i_track.attrs['id_no'] + (i_ens + 1) / 100
        i_track = i_track.isel(time=slice(None, last_idx))

        ens_track.append(i_track)

    return ens_track, cutoff_track_ids_tc, cutoff_track_ids_ts


def _random_uniform_ac(n_ts, autocorr, time_step_h):
    """
    Generate a series of autocorrelated uniformly distributed random numbers.

    This implements the algorithm described here to derive a uniformly distributed
    series with specified autocorrelation (here at a lag of 1 hour):
    https://stats.stackexchange.com/questions/48086/
        algorithm-to-produce-autocorrelated-uniformly-distributed-number
    Autocorrelation is specified at a lag of 1 hour. To get a time series at a
    different temporal resolution (time_step_h), an hourly time series is generated
    and resampled (using linear interpolation) to the target resolution.

    Parameters
    ----------
    n_ts : int
        Length of the series.
    autocorr : float
        Autocorrelation (between -1 and 1) at hourly time scale.
    time_step_h : float
        Temporal resolution of the time series, in hour.

    Returns
    -------
    x_ts : numpy.ndarray of shape (n_ts,)
        n values at time_step_h intervals that are uniformly distributed and with
            the requested temporal autocorrelation at a scale of 1 hour.
    """
    # generate autocorrelated 1-hourly perturbations, so first create hourly
    #   time series of perturbations
    n_ts_hourly_exact = n_ts * time_step_h
    n_ts_hourly = int(np.ceil(n_ts_hourly_exact))
    x = np.random.normal(size=n_ts_hourly)
    theta = np.arccos(autocorr)
    for i in range(1, len(x)):
        x[i] = _h_ac(x[i - 1], x[i], theta)
    # scale x to have magnitude [0,1]
    x = (x + np.sqrt(3)) / (2 * np.sqrt(3))
    # resample at target time step
    x_ts = np.interp(np.arange(start=0, stop=n_ts_hourly_exact, step=time_step_h),
                     np.arange(n_ts_hourly), x)
    return x_ts


@numba.njit
def _h_ac(x, y, theta):
    """
    Generate next random number from current number for autocorrelated uniform series

    Implements function h defined in:
    https://stats.stackexchange.com/questions/48086/
        algorithm-to-produce-autocorrelated-uniformly-distributed-number

    Parameters
    ----------
    x : float
        Previous random number.
    y : float
        Random Standard Normal.
    theta : float
        arccos of autocorrelation.

    Returns
    -------
    x_next : float
        Next value in the series.
    """
    gamma = np.abs(np.mod(theta, np.pi) - \
                   np.floor((np.mod(theta, np.pi) / (np.pi / 2)) + 0.5) * np.pi / 2)
    x_next = 2 * np.sqrt(3) * (_f_ac(np.cos(theta) * x + np.sin(theta) * y, gamma) - 1 / 2)
    return x_next


@numba.njit
def _f_ac(z, theta):
    """
    F transform for autocorrelated random uniform series generation

    Implements function F defined in:
    https://stats.stackexchange.com/questions/48086/
        algorithm-to-produce-autocorrelated-uniformly-distributed-number
    i.e., the CDF of Y.

    Parameters
    ----------
    z : float
        Value.
    theta : float
        arccos of autocorrelation.

    Returns
    -------
        res : float
            CDF at value z
    """
    c = np.cos(theta)
    s = np.sin(theta)
    if z >= np.sqrt(3) * (c + s):
        res = 1
    elif z > np.sqrt(3) * (c - s):
        res = 1 / 12 / np.sin(2 * theta) * \
              (-3 - z ** 2 + 2 * np.sqrt(3) * z * (c + s) + 9 * np.sin(2 * theta))
    elif z > np.sqrt(3) * (-c + s):
        res = 1 / 6 * (3 + np.sqrt(3) * z / c)
    elif z > -np.sqrt(3) * (c + s):
        res = 1 / 12 / np.sin(2 * theta) * \
              (z ** 2 + 2 * np.sqrt(3) * z * (c + s) + 3 * (1 + np.sin(2 * theta)))
    else:
        res = 0
    return res


@numba.njit
def _get_bearing_angle(lon, lat):
    """
    Compute bearing angle of great circle paths defined by consecutive points

    Returns initial bearing (also called forward azimuth) of the n-1 great circle
    paths define by n consecutive longitude/latitude points. The bearing is the angle
    (clockwise from North) which if followed in a straight line along a great-circle
    arc will take you from the start point to the end point. See also:
    http://www.movable-type.co.uk/scripts/latlong.html
    Here, the bearing of each pair of consecutive points is computed.

    Parameters
    ----------
    lon : numpy.ndarray of shape (n,)
        Longitude coordinates of consecutive point, in decimal degrees.
    lat : numpy.ndarray of shape (n,)
        Latitude coordinates of consecutive point, in decimal degrees.

    Returns
    -------
        earth_ang_fix : numpy.ndarray of shape (n-1,)
            Bearing angle for each segment, in decimal degrees
    """
    lon, lat = map(np.radians, [lon, lat])
    # Segments between all point (0 -> 1, 1 -> 2, ..., n-1 -> n)
    # starting points
    lat_1 = lat[:-1]
    lon_1 = lon[:-1]
    # ending points
    lat_2 = lat[1:]
    lon_2 = lon[1:]
    delta_lon = lon_2 - lon_1
    # what to do with the points that don't move?
    #   i.e. where lat_2=lat_1 and lon_2=lon_1? The angle does not matter in
    # that case because angular distance will be 0.
    earth_ang_fix = np.arctan2(np.sin(delta_lon) * np.cos(lat_2),
                               np.cos(lat_1) * np.sin(lat_2) - \
                               np.sin(lat_1) * np.cos(lat_2) * np.cos(delta_lon))
    return np.degrees(earth_ang_fix)


@numba.njit
def _get_destination_points(lon, lat, bearing, angular_distance):
    """
    Get coordinates of endpoints from a given locations with the provided bearing and distance

    Parameters
    ----------
    lon : numpy.ndarray of shape (n,)
        Longitude coordinates of each starting point, in decimal degrees.
    lat : numpy.ndarray of shape (n,)
        Latitude coordinates of each starting point, in decimal degrees.
    bearing : numpy.ndarray of shape (n,)
        Bearing to follow for each starting point (direction Northward, clockwise).
    angular_distance : numpy.ndarray of shape (n,)
        Angular distance to travel for each starting point, in decimal degrees.

    Returns
    -------
        lon_2 : numpy.ndarray of shape (n,)
            Longitude coordinates of each ending point, in decimal degrees.
        lat_2 : numpy.ndarray of shape (n,)
            Latitude coordinates of each ending point, in decimal degrees.
    """
    lon, lat = map(np.radians, [lon, lat])
    bearing = np.radians(bearing)
    angular_distance = np.radians(angular_distance)
    lat_2 = np.arcsin(np.sin(lat) * np.cos(angular_distance) + np.cos(lat) * \
                      np.sin(angular_distance) * np.cos(bearing))
    lon_2 = lon + np.arctan2(np.sin(bearing) * np.sin(angular_distance) * np.cos(lat),
                             np.cos(angular_distance) - np.sin(lat) * np.sin(lat_2))
    return np.degrees(lon_2), np.degrees(lat_2)


def _calc_land_decay(hist_tracks, land_geom, s_rel=True, check_plot=False,
                     pool=None):
    """Compute wind and pressure decay coefficients from historical events

    Decay is calculated for every TC category according to the formulas:

        - wind decay = exp(-x*A)
        - pressure decay = S-(S-1)*exp(-x*B)

    Parameters:
        hist_tracks (list): List of xarray Datasets describing TC tracks.
        land_geom (shapely.geometry.multipolygon.MultiPolygon): land geometry
        s_rel (bool, optional): use environmental presure to calc S value
            (true) or central presure (false)
        check_plot (bool, optional): visualize computed coefficients.
            Default: False

    Returns:
        v_rel (dict(category: A)), p_rel (dict(category: (S, B)))
    """
    
    if len(hist_tracks) < 100:
        LOGGER.warning('For the calibration of the landfall decay '
                       'it is recommended to provide as many historical '
                       'tracks as possible, but only %s historical tracks '
                       'were provided. '
                       'For a more robust calculation consider using '
                       'a larger number of tracks or set '
                       '`use_global_decay_params` to True', len(hist_tracks))

    # Key is Saffir-Simpson scale
    # values are lists of wind/wind at landfall
    v_lf = dict()
    # values are tuples with first value the S parameter, second value
    # list of central pressure/central pressure at landfall
    p_lf = dict()
    # x-scale values to compute landfall decay
    x_val = dict()

    if pool:
        dec_val = pool.map(_decay_values, hist_tracks, itertools.repeat(land_geom),
                           itertools.repeat(s_rel),
                           chunksize=min(len(hist_tracks) // pool.ncpus, 1000))
    else:
        dec_val = [_decay_values(track, land_geom, s_rel) for track in hist_tracks]

    for (tv_lf, tp_lf, tx_val) in dec_val:
        for key in tv_lf.keys():
            v_lf.setdefault(key, []).extend(tv_lf[key])
            p_lf.setdefault(key, ([], []))
            p_lf[key][0].extend(tp_lf[key][0])
            p_lf[key][1].extend(tp_lf[key][1])
            x_val.setdefault(key, []).extend(tx_val[key])

    v_rel, p_rel = _decay_calc_coeff(x_val, v_lf, p_lf)
    if check_plot:
        _check_decay_values_plot(x_val, v_lf, p_lf, v_rel, p_rel)

    return v_rel, p_rel


def _apply_land_decay(tracks, v_rel, p_rel, land_geom, s_rel=True,
                      check_plot=False, pool=None):
    """Compute wind and pressure decay due to landfall in synthetic tracks.

    Parameters:
        v_rel (dict): {category: A}, where wind decay = exp(-x*A)
        p_rel (dict): (category: (S, B)}, where pressure decay
            = S-(S-1)*exp(-x*B)
        land_geom (shapely.geometry.multipolygon.MultiPolygon): land geometry
        s_rel (bool, optional): use environmental presure to calc S value
            (true) or central presure (false)
        check_plot (bool, optional): visualize computed changes
    """
    sy_tracks = [track for track in tracks if not track.orig_event_flag]
    if not sy_tracks:
        raise ValueError('No synthetic tracks contained. Synthetic tracks'
                         ' are needed.')

    if not v_rel or not p_rel:
        LOGGER.info('No decay coefficients.')
        return

    if check_plot:
        orig_wind, orig_pres = [], []
        for track in sy_tracks:
            orig_wind.append(np.copy(track.max_sustained_wind.values))
            orig_pres.append(np.copy(track.central_pressure.values))

    if pool:
        chunksize = min(len(tracks) // pool.ncpus, 1000)
        tracks = pool.map(_apply_decay_coeffs, tracks,
                          itertools.repeat(v_rel), itertools.repeat(p_rel),
                          itertools.repeat(land_geom), itertools.repeat(s_rel),
                          chunksize=chunksize)
    else:
        tracks = [_apply_decay_coeffs(track, v_rel, p_rel, land_geom, s_rel)
                  for track in tracks]

    for track in tracks:
        if track.orig_event_flag:
            climada.hazard.tc_tracks.track_land_params(track, land_geom)
    if check_plot:
        _check_apply_decay_plot(tracks, orig_wind, orig_pres)
    return tracks


def _decay_values(track, land_geom, s_rel):
    """Compute wind and pressure relative to landafall values.

    Parameters
    ----------
    track : xr.Dataset
        track
    land_geom : shapely.geometry.multipolygon.MultiPolygon
        land geometry
    s_rel : bool
        use environmental presure for S value (true) or central presure (false)

    Returns
    -------
    v_lf : dict
        key is Saffir-Simpson scale, values are arrays of wind/wind at landfall
    p_lf : dict
        key is Saffir-Simpson scale, values are tuples with first value array
        of S parameter, second value array of central pressure/central pressure
        at landfall
    x_val : dict
        key is Saffir-Simpson scale, values are arrays with the values used as
        "x" in the coefficient fitting, the distance since landfall
    """
    v_lf = dict()
    p_lf = dict()
    x_val = dict()

    climada.hazard.tc_tracks.track_land_params(track, land_geom)
    sea_land_idx, land_sea_idx = climada.hazard.tc_tracks._get_landfall_idx(track)
    if sea_land_idx.size:
        for sea_land, land_sea in zip(sea_land_idx, land_sea_idx):
            v_landfall = track.max_sustained_wind[sea_land - 1].values
            ss_scale = climada.hazard.tc_tracks.set_category(v_landfall,
                                                             track.max_sustained_wind_unit)

            v_land = track.max_sustained_wind[sea_land - 1:land_sea].values
            if v_land[0] > 0:
                v_land = (v_land[1:] / v_land[0]).tolist()
            else:
                v_land = v_land[1:].tolist()

            p_landfall = float(track.central_pressure[sea_land - 1].values)
            p_land = track.central_pressure[sea_land - 1:land_sea].values
            p_land = (p_land[1:] / p_land[0]).tolist()

            p_land_s = _calc_decay_ps_value(
                track, p_landfall, land_sea - 1, s_rel)
            p_land_s = len(p_land) * [p_land_s]

            if ss_scale not in v_lf:
                v_lf[ss_scale] = array.array('f', v_land)
                p_lf[ss_scale] = (array.array('f', p_land_s),
                                      array.array('f', p_land))
                x_val[ss_scale] = array.array('f',
                                                  track.dist_since_lf[sea_land:land_sea])
            else:
                v_lf[ss_scale].extend(v_land)
                p_lf[ss_scale][0].extend(p_land_s)
                p_lf[ss_scale][1].extend(p_land)
                x_val[ss_scale].extend(track.dist_since_lf[sea_land:land_sea])
    return v_lf, p_lf, x_val


def _decay_calc_coeff(x_val, v_lf, p_lf):
    """From track's relative velocity and pressure, compute the decay
    coefficients.
    - wind decay = exp(-x*A)
    - pressure decay = S-(S-1)*exp(-x*A)

    Parameters:
        x_val (dict): key is Saffir-Simpson scale, values are lists with
            the values used as "x" in the coefficient fitting, the
            distance since landfall
        v_lf (dict): key is Saffir-Simpson scale, values are lists of
            wind/wind at landfall
        p_lf (dict): key is Saffir-Simpson scale, values are tuples with
            first value the S parameter, second value list of central
            pressure/central pressure at landfall

    Returns:
        v_rel (dict()), p_rel (dict())
    """
    np.warnings.filterwarnings('ignore')
    v_rel = dict()
    p_rel = dict()
    for ss_scale, val_lf in v_lf.items():
        x_val_ss = np.array(x_val[ss_scale])

        y_val = np.array(val_lf)
        v_coef = _solve_decay_v_function(y_val, x_val_ss)
        v_coef = v_coef[np.isfinite(v_coef)]
        v_coef = np.mean(v_coef)

        ps_y_val = np.array(p_lf[ss_scale][0])
        y_val = np.array(p_lf[ss_scale][1])
        y_val[ps_y_val <= y_val] = np.nan
        y_val[ps_y_val <= 1] = np.nan
        valid_p = np.isfinite(y_val)
        ps_y_val = ps_y_val[valid_p]
        y_val = y_val[valid_p]
        p_coef = _solve_decay_p_function(ps_y_val, y_val, x_val_ss[valid_p])
        ps_y_val = np.mean(ps_y_val)
        p_coef = np.mean(p_coef)

        if np.isfinite(v_coef) and np.isfinite(ps_y_val) and np.isfinite(ps_y_val):
            v_rel[ss_scale] = v_coef
            p_rel[ss_scale] = (ps_y_val, p_coef)

    scale_fill = np.array(list(p_rel.keys()))
    if not scale_fill.size:
        LOGGER.info('No historical track with landfall.')
        return v_rel, p_rel
    for ss_scale in climada.hazard.tc_tracks.CAT_NAMES.keys():
        if ss_scale not in p_rel:
            close_scale = scale_fill[np.argmin(np.abs(scale_fill - ss_scale))]
            LOGGER.debug('No historical track of category %s with landfall. '
                         'Decay parameters from category %s taken.',
                         climada.hazard.tc_tracks.CAT_NAMES[ss_scale],
                         climada.hazard.tc_tracks.CAT_NAMES[close_scale])
            v_rel[ss_scale] = v_rel[close_scale]
            p_rel[ss_scale] = p_rel[close_scale]
        elif v_rel[ss_scale] < 0:
            raise ValueError('The calibration of landfall decay for wind '
                             'speed resulted in a wind speed increase for '
                             'TC category %s.'
                             'This behavious in unphysical.'
                             'Please use a larger number of tracks or '
                             'use global paramaters by setting '
                             '`use_global_decay_params` to True',
                             climada.hazard.tc_tracks.CAT_NAMES[ss_scale])
        elif p_rel[ss_scale][0] < 0 or p_rel[ss_scale][1] < 0:
            raise ValueError('The calibration of landfall decay for central '
                             'pressure resulted in a pressure decrease for '
                             'TC category %s.'
                             'This behavious in unphysical.'
                             'Please use a larger number of tracks or '
                             'use global paramaters by setting '
                             '`use_global_decay_params` to True',
                             climada.hazard.tc_tracks.CAT_NAMES[ss_scale])

    return v_rel, p_rel


def _check_decay_values_plot(x_val, v_lf, p_lf, v_rel, p_rel):
    """Generate one graph with wind decay and an other with central pressure
    decay, true and approximated."""
    # One graph per TC category
    for track_cat, color in zip(v_lf.keys(),
                                cm_mp.rainbow(np.linspace(0, 1, len(v_lf)))):
        _, axes = plt.subplots(2, 1)
        x_eval = np.linspace(0, np.max(x_val[track_cat]), 20)

        axes[0].set_xlabel('Distance from landfall (km)')
<<<<<<< HEAD
        axes[0].set_ylabel('Max sustained wind\nrelative to landfall')
=======
        axes[0].set_ylabel('Max sustained wind relative to landfall')
>>>>>>> a88e1437
        axes[0].set_title('Wind, TC cat %s' %
                          climada.hazard.tc_tracks.CAT_NAMES[track_cat])
        axes[0].plot(x_val[track_cat], v_lf[track_cat], '*', c=color,
                     label=climada.hazard.tc_tracks.CAT_NAMES[track_cat])
        axes[0].plot(x_eval, _decay_v_function(v_rel[track_cat], x_eval),
                     '-', c=color)

        axes[1].set_xlabel('Distance from landfall (km)')
<<<<<<< HEAD
        axes[1].set_ylabel('Central pressure\nrelative to landfall')
=======
        axes[1].set_ylabel('Central pressure relative to landfall')
>>>>>>> a88e1437
        axes[1].set_title('Pressure, TC cat %s' %
                          climada.hazard.tc_tracks.CAT_NAMES[track_cat])
        axes[1].plot(x_val[track_cat], p_lf[track_cat][1], '*', c=color,
                     label=climada.hazard.tc_tracks.CAT_NAMES[track_cat])
        axes[1].plot(
            x_eval,
            _decay_p_function(p_rel[track_cat][0], p_rel[track_cat][1], x_eval),
            '-', c=color)


def _apply_decay_coeffs(track, v_rel, p_rel, land_geom, s_rel):
    """Change track's max sustained wind and central pressure using the land
    decay coefficients.

    Parameters:
        track (xr.Dataset): TC track
        v_rel (dict): {category: A}, where wind decay = exp(-x*A)
        p_rel (dict): (category: (S, B)},
            where pressure decay = S-(S-1)*exp(-x*B)
        land_geom (shapely.geometry.multipolygon.MultiPolygon): land geometry
        s_rel (bool): use environmental presure for S value (true) or
            central presure (false)

    Returns:
        xr.Dataset
    """
    # return if historical track
    if track.orig_event_flag:
        return track

    climada.hazard.tc_tracks.track_land_params(track, land_geom)
    sea_land_idx, land_sea_idx = climada.hazard.tc_tracks._get_landfall_idx(track)
    if not sea_land_idx.size:
        return track
    for idx, (sea_land, land_sea) \
            in enumerate(zip(sea_land_idx, land_sea_idx)):
        v_landfall = track.max_sustained_wind[sea_land - 1].values
        p_landfall = float(track.central_pressure[sea_land - 1].values)
        ss_scale = climada.hazard.tc_tracks.set_category(v_landfall,
                                                         track.max_sustained_wind_unit)
        if land_sea - sea_land == 1:
            continue
        S = _calc_decay_ps_value(track, p_landfall, land_sea - 1, s_rel)
        if S <= 1:
            # central_pressure at start of landfall > env_pres after landfall:
            # set central_pressure to environmental pressure during whole lf
            track.central_pressure[sea_land:land_sea] = track.environmental_pressure[sea_land:land_sea]
        else:
            p_decay = _decay_p_function(S, p_rel[ss_scale][1],
                                        track.dist_since_lf[sea_land:land_sea].values)
            # dont apply decay if it would decrease central pressure
            if np.any(p_decay < 1):
                LOGGER.info('Landfall decay would decrease pressure for '
                            'track id %s, leading to an intensification '
                            'of the Tropical Cyclone. This behaviour is '
                            'unphysical and therefore landfall decay is not '
                            'applied in this case.',
                            track.sid)
                p_decay[p_decay < 1] = track.central_pressure[sea_land:land_sea][p_decay < 1] / p_landfall
            track.central_pressure[sea_land:land_sea] = p_landfall * p_decay

        v_decay = _decay_v_function(v_rel[ss_scale],
                                    track.dist_since_lf[sea_land:land_sea].values)
        # dont apply decay if it would increase wind speeds
        if np.any(v_decay > 1):
            # should not happen unless v_rel is negative
            LOGGER.info('Landfall decay would increase wind speed for '
                        'track id %s. This behavious in unphysical and '
                        'therefore landfall decay is not applied in this '
                        'case.',
                        track.sid)
            v_decay[v_decay > 1] = (track.max_sustained_wind[sea_land:land_sea][v_decay > 1]
                                    / v_landfall)
        track.max_sustained_wind[sea_land:land_sea] = v_landfall * v_decay

        # correct values of sea after a landfall (until next landfall, if any)
        if land_sea < track.time.size:
            if idx + 1 < sea_land_idx.size:
                # if there is a next landfall, correct until last point before
                # reaching land again
                end_cor = sea_land_idx[idx + 1]
            else:
                # if there is no further landfall, correct until the end of
                # the track
                end_cor = track.time.size
            rndn = 0.1 * float(np.abs(np.random.normal(size=1) * 5) + 6)
            r_diff = track.central_pressure[land_sea].values - \
                     track.central_pressure[land_sea - 1].values + rndn
            track.central_pressure[land_sea:end_cor] += - r_diff

            rndn = rndn * 10  # mean value 10
            r_diff = track.max_sustained_wind[land_sea].values - \
                     track.max_sustained_wind[land_sea - 1].values - rndn
            track.max_sustained_wind[land_sea:end_cor] += - r_diff

        # correct limits
        np.warnings.filterwarnings('ignore')
        cor_p = track.central_pressure.values > track.environmental_pressure.values
        track.central_pressure[cor_p] = track.environmental_pressure[cor_p]
        track.max_sustained_wind[track.max_sustained_wind < 0] = 0

    track.attrs['category'] = climada.hazard.tc_tracks.set_category(
        track.max_sustained_wind.values, track.max_sustained_wind_unit)
    return track


def _check_apply_decay_plot(all_tracks, syn_orig_wind, syn_orig_pres):
    """Plot wind and presure before and after correction for synthetic tracks.
    Plot wind and presure for unchanged historical tracks."""
    # Plot synthetic tracks
    sy_tracks = [track for track in all_tracks if not track.orig_event_flag]
    graph_v_b, graph_v_a, graph_p_b, graph_p_a, graph_pd_a, graph_ped_a = \
        _check_apply_decay_syn_plot(sy_tracks, syn_orig_wind,
                                    syn_orig_pres)

    # Plot historic tracks
    hist_tracks = [track for track in all_tracks if track.orig_event_flag]
    graph_hv, graph_hp, graph_hpd_a, graph_hped_a = \
        _check_apply_decay_hist_plot(hist_tracks)

    # Put legend and fix size
    scale_thresholds = climada.hazard.tc_tracks.SAFFIR_SIM_CAT
    leg_lines = [Line2D([0], [0], color=climada.hazard.tc_tracks.CAT_COLORS[i_col], lw=2)
                 for i_col in range(len(scale_thresholds))]
    leg_lines.append(Line2D([0], [0], color='k', lw=2))
    leg_names = [climada.hazard.tc_tracks.CAT_NAMES[i_col]
                 for i_col in sorted(climada.hazard.tc_tracks.CAT_NAMES.keys())]
    leg_names.append('Sea')
    all_gr = [graph_v_a, graph_v_b, graph_p_a, graph_p_b, graph_ped_a,
              graph_pd_a, graph_hv, graph_hp, graph_hpd_a, graph_hped_a]
    for graph in all_gr:
        graph.axs[0].legend(leg_lines, leg_names)
        fig, _ = graph.get_elems()
        fig.set_size_inches(18.5, 10.5)


def _calc_decay_ps_value(track, p_landfall, pos, s_rel):
    if s_rel:
        p_land_s = track.environmental_pressure[pos].values
    else:
        p_land_s = track.central_pressure[pos].values
    return float(p_land_s / p_landfall)


def _decay_v_function(a_coef, x_val):
    """Decay function used for wind after landfall."""
    return np.exp(-a_coef * x_val)


def _solve_decay_v_function(v_y, x_val):
    """Solve decay function used for wind after landfall. Get A coefficient."""
    return -np.log(v_y) / x_val


def _decay_p_function(s_coef, b_coef, x_val):
    """Decay function used for pressure after landfall."""
    return s_coef - (s_coef - 1) * np.exp(-b_coef * x_val)


def _solve_decay_p_function(ps_y, p_y, x_val):
    """Solve decay function used for pressure after landfall.
    Get B coefficient."""
    return -np.log((ps_y - p_y) / (ps_y - 1.0)) / x_val


def _check_apply_decay_syn_plot(sy_tracks, syn_orig_wind,
                                syn_orig_pres):
    """Plot winds and pressures of synthetic tracks before and after
    correction."""
    _, graph_v_b = plt.subplots()
    graph_v_b.set_title('Wind before land decay correction')
    graph_v_b.set_xlabel('Node number')
    graph_v_b.set_ylabel('Max sustained wind (kn)')

    _, graph_v_a = plt.subplots()
    graph_v_a.set_title('Wind after land decay correction')
    graph_v_a.set_xlabel('Node number')
    graph_v_a.set_ylabel('Max sustained wind (kn)')

    _, graph_p_b = plt.subplots()
    graph_p_b.set_title('Pressure before land decay correctionn')
    graph_p_b.set_xlabel('Node number')
    graph_p_b.set_ylabel('Central pressure (mb)')

    _, graph_p_a = plt.subplots()
    graph_p_a.set_title('Pressure after land decay correctionn')
    graph_p_a.set_xlabel('Node number')
    graph_p_a.set_ylabel('Central pressure (mb)')

    _, graph_pd_a = plt.subplots()
    graph_pd_a.set_title('Relative pressure after land decay correction')
    graph_pd_a.set_xlabel('Distance from landfall (km)')
    graph_pd_a.set_ylabel('Central pressure relative to landfall')

    _, graph_ped_a = plt.subplots()
    graph_ped_a.set_title(
        'Environmental - central pressure after land decay correction')
    graph_ped_a.set_xlabel('Distance from landfall (km)')
    graph_ped_a.set_ylabel('Environmental pressure - Central pressure (mb)')

    for track, orig_wind, orig_pres in \
            zip(sy_tracks, syn_orig_wind, syn_orig_pres):
        sea_land_idx, land_sea_idx = climada.hazard.tc_tracks._get_landfall_idx(track)
        if sea_land_idx.size:
            for sea_land, land_sea in zip(sea_land_idx, land_sea_idx):
                v_lf = track.max_sustained_wind[sea_land - 1].values
                p_lf = track.central_pressure[sea_land - 1].values
                scale_thresholds = climada.hazard.tc_tracks.SAFFIR_SIM_CAT
                ss_scale_idx = np.where(v_lf < scale_thresholds)[0][0]
                on_land = np.arange(track.time.size)[sea_land:land_sea]

                graph_v_a.plot(on_land, track.max_sustained_wind[on_land],
                               'o', c=climada.hazard.tc_tracks.CAT_COLORS[ss_scale_idx])
                graph_v_b.plot(on_land, orig_wind[on_land],
                               'o', c=climada.hazard.tc_tracks.CAT_COLORS[ss_scale_idx])
                graph_p_a.plot(on_land, track.central_pressure[on_land],
                               'o', c=climada.hazard.tc_tracks.CAT_COLORS[ss_scale_idx])
                graph_p_b.plot(on_land, orig_pres[on_land],
                               'o', c=climada.hazard.tc_tracks.CAT_COLORS[ss_scale_idx])
                graph_pd_a.plot(track.dist_since_lf[on_land],
                                track.central_pressure[on_land] / p_lf,
                                'o', c=climada.hazard.tc_tracks.CAT_COLORS[ss_scale_idx])
                graph_ped_a.plot(track.dist_since_lf[on_land],
                                 track.environmental_pressure[on_land] -
                                 track.central_pressure[on_land],
                                 'o', c=climada.hazard.tc_tracks.CAT_COLORS[ss_scale_idx])

            on_sea = np.arange(track.time.size)[~track.on_land]
            graph_v_a.plot(on_sea, track.max_sustained_wind[on_sea],
                           'o', c='k', markersize=5)
            graph_v_b.plot(on_sea, orig_wind[on_sea],
                           'o', c='k', markersize=5)
            graph_p_a.plot(on_sea, track.central_pressure[on_sea],
                           'o', c='k', markersize=5)
            graph_p_b.plot(on_sea, orig_pres[on_sea],
                           'o', c='k', markersize=5)

    return graph_v_b, graph_v_a, graph_p_b, graph_p_a, graph_pd_a, graph_ped_a


def _check_apply_decay_hist_plot(hist_tracks):
    """Plot winds and pressures of historical tracks."""
    _, graph_hv = plt.subplots()
    graph_hv.set_title('Historical wind')
    graph_hv.set_xlabel('Node number')
    graph_hv.set_ylabel('Max sustained wind (kn)')

    _, graph_hp = plt.subplots()
    graph_hp.set_title('Historical pressure')
    graph_hp.set_xlabel('Node number')
    graph_hp.set_ylabel('Central pressure (mb)')

    _, graph_hpd_a = plt.subplots()
    graph_hpd_a.set_title('Historical relative pressure')
    graph_hpd_a.set_xlabel('Distance from landfall (km)')
    graph_hpd_a.set_ylabel('Central pressure relative to landfall')

    _, graph_hped_a = plt.subplots()
    graph_hped_a.set_title('Historical environmental - central pressure')
    graph_hped_a.set_xlabel('Distance from landfall (km)')
    graph_hped_a.set_ylabel('Environmental pressure - Central pressure (mb)')

    for track in hist_tracks:
        sea_land_idx, land_sea_idx = climada.hazard.tc_tracks._get_landfall_idx(track)
        if sea_land_idx.size:
            for sea_land, land_sea in zip(sea_land_idx, land_sea_idx):
                scale_thresholds = climada.hazard.tc_tracks.SAFFIR_SIM_CAT
                ss_scale_idx = np.where(track.max_sustained_wind[sea_land - 1].values
                                 < scale_thresholds)[0][0]
                on_land = np.arange(track.time.size)[sea_land:land_sea]

                graph_hv.add_curve(on_land, track.max_sustained_wind[on_land],
                                   'o', c=climada.hazard.tc_tracks.CAT_COLORS[ss_scale_idx])
                graph_hp.add_curve(on_land, track.central_pressure[on_land],
                                   'o', c=climada.hazard.tc_tracks.CAT_COLORS[ss_scale_idx])
                graph_hpd_a.plot(track.dist_since_lf[on_land],
                                 track.central_pressure[on_land]
                                 / track.central_pressure[sea_land - 1].values,
                                 'o', c=climada.hazard.tc_tracks.CAT_COLORS[ss_scale_idx])
                graph_hped_a.plot(track.dist_since_lf[on_land],
                                  track.environmental_pressure[on_land] -
                                  track.central_pressure[on_land],
                                  'o', c=climada.hazard.tc_tracks.CAT_COLORS[ss_scale_idx])

            on_sea = np.arange(track.time.size)[~track.on_land]
            graph_hp.plot(on_sea, track.central_pressure[on_sea],
                          'o', c='k', markersize=5)
            graph_hv.plot(on_sea, track.max_sustained_wind[on_sea],
                          'o', c='k', markersize=5)

    return graph_hv, graph_hp, graph_hpd_a, graph_hped_a<|MERGE_RESOLUTION|>--- conflicted
+++ resolved
@@ -153,23 +153,14 @@
         landfall decay applied depends on the tracks passed as an input and may
         not be robust if few historical tracks make landfall in this object.
         Default: True.
-<<<<<<< HEAD
-    """
-    
-=======
     """    
->>>>>>> a88e1437
     LOGGER.info('Computing %s synthetic tracks.', nb_synth_tracks * tracks.size)
 
     if seed >= 0:
         np.random.seed(seed)
 
     # ensure tracks have constant time steps
-<<<<<<< HEAD
-    time_step_h = np.unique([np.unique(x['time_step']) for x in tracks.data if x.time.size > 1])
-=======
     time_step_h = np.unique(np.concatenate([np.unique(x['time_step']) for x in tracks.data]))
->>>>>>> a88e1437
     if not np.allclose(time_step_h, time_step_h[0]):
         raise ValueError('Tracks have different temporal resolution. '
                          'Please ensure constant time steps by applying equal_timestep beforehand')
@@ -806,11 +797,7 @@
         x_eval = np.linspace(0, np.max(x_val[track_cat]), 20)
 
         axes[0].set_xlabel('Distance from landfall (km)')
-<<<<<<< HEAD
         axes[0].set_ylabel('Max sustained wind\nrelative to landfall')
-=======
-        axes[0].set_ylabel('Max sustained wind relative to landfall')
->>>>>>> a88e1437
         axes[0].set_title('Wind, TC cat %s' %
                           climada.hazard.tc_tracks.CAT_NAMES[track_cat])
         axes[0].plot(x_val[track_cat], v_lf[track_cat], '*', c=color,
@@ -819,11 +806,7 @@
                      '-', c=color)
 
         axes[1].set_xlabel('Distance from landfall (km)')
-<<<<<<< HEAD
         axes[1].set_ylabel('Central pressure\nrelative to landfall')
-=======
-        axes[1].set_ylabel('Central pressure relative to landfall')
->>>>>>> a88e1437
         axes[1].set_title('Pressure, TC cat %s' %
                           climada.hazard.tc_tracks.CAT_NAMES[track_cat])
         axes[1].plot(x_val[track_cat], p_lf[track_cat][1], '*', c=color,
