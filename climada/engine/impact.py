"""
This file is part of CLIMADA.

Copyright (C) 2017 ETH Zurich, CLIMADA contributors listed in AUTHORS.

CLIMADA is free software: you can redistribute it and/or modify it under the
terms of the GNU General Public License as published by the Free
Software Foundation, version 3.

CLIMADA is distributed in the hope that it will be useful, but WITHOUT ANY
WARRANTY; without even the implied warranty of MERCHANTABILITY or FITNESS FOR A
PARTICULAR PURPOSE.  See the GNU General Public License for more details.

You should have received a copy of the GNU General Public License along
with CLIMADA. If not, see <https://www.gnu.org/licenses/>.

---

Define Impact and ImpactFreqCurve classes.
"""

__all__ = ["ImpactFreqCurve", "Impact"]

import copy
import csv
import datetime as dt
import logging
import warnings
from collections.abc import Collection
from dataclasses import dataclass, field
from itertools import zip_longest
from pathlib import Path
from typing import Any, Iterable, Union

import contextily as ctx
import geopandas as gpd
import h5py
import matplotlib.animation as animation
import matplotlib.pyplot as plt
import numpy as np
import pandas as pd
import xlsxwriter
from deprecation import deprecated
from matplotlib.colors import Normalize
from pandas.api.types import is_string_dtype
from pyproj import CRS as pyprojCRS
from rasterio.crs import CRS as rasterioCRS  # pylint: disable=no-name-in-module
from scipy import sparse
from tqdm import tqdm

import climada.util.coordinates as u_coord
import climada.util.dates_times as u_dt
import climada.util.interpolation as u_interp
import climada.util.plot as u_plot
from climada.entity import Exposures
from climada.util.constants import CMAP_IMPACT, DEF_CRS, DEF_FREQ_UNIT
from climada.util.select import get_attributes_with_matching_dimension
from climada.util.value_representation import safe_divide

LOGGER = logging.getLogger(__name__)


class Impact:
    """Impact definition. Compute from an entity (exposures and impact
    functions) and hazard.

    Attributes
    ----------
    event_id : np.array
        id (>0) of each hazard event
    event_name : list
        list name of each hazard event
    date : np.array
        date if events as integer date corresponding to the
        proleptic Gregorian ordinal, where January 1 of year 1 has
        ordinal 1 (ordinal format of datetime library)
    coord_exp : np.array
        exposures coordinates [lat, lon] (in degrees)
    crs : str
        WKT string of the impact's crs
    eai_exp : np.array
        expected impact for each exposure within a period of 1/frequency_unit
    at_event : np.array
        impact for each hazard event
    frequency : np.array
        frequency of event
    frequency_unit : str
        frequency unit used (given by hazard), default is '1/year'
    aai_agg : float
        average impact within a period of 1/frequency_unit (aggregated)
    unit : str
        value unit used (given by exposures unit)
    imp_mat : sparse.csr_matrix
        matrix num_events x num_exp with impacts.
        only filled if save_mat is True in calc()
    haz_type : str
        the hazard type of the hazard
    """

    def __init__(
        self,
        event_id=None,
        event_name=None,
        date=None,
        frequency=None,
        frequency_unit=DEF_FREQ_UNIT,
        coord_exp=None,
        crs=DEF_CRS,
        eai_exp=None,
        at_event=None,
        tot_value=0.0,
        aai_agg=0.0,
        unit="",
        imp_mat=None,
        haz_type="",
    ):
        """
        Init Impact object

        Parameters
        ----------
        event_id : np.array, optional
            id (>0) of each hazard event
        event_name : list, optional
            list name of each hazard event
        date : np.array, optional
            date if events as integer date corresponding to the
            proleptic Gregorian ordinal, where January 1 of year 1 has
            ordinal 1 (ordinal format of datetime library)
        frequency : np.array, optional
            frequency of event impact for each hazard event
        frequency_unit : np.array, optional
            frequency unit, default: '1/year'
        coord_exp : np.array, optional
            exposures coordinates [lat, lon] (in degrees)
        crs : Any, optional
            Coordinate reference system. CRS instances from ``pyproj`` and ``rasterio``
            will be transformed into WKT. Other types are not handled explicitly.
        eai_exp : np.array, optional
            expected impact for each exposure within a period of 1/frequency_unit
        at_event : np.array, optional
            impact for each hazard event
        tot_value : float, optional
            total exposure value affected
        aai_agg : float, optional
            average impact within a period of 1/frequency_unit (aggregated)
        unit : str, optional
            value unit used (given by exposures unit)
        imp_mat : sparse.csr_matrix, optional
            matrix num_events x num_exp with impacts.
        haz_type : str, optional
            the hazard type
        """

        self.haz_type = haz_type
        self.event_id = np.array([], int) if event_id is None else event_id
        self.event_name = [] if event_name is None else event_name
        self.date = np.array([], int) if date is None else date
        self.coord_exp = np.array([], float) if coord_exp is None else coord_exp
        self.crs = crs.to_wkt() if isinstance(crs, (pyprojCRS, rasterioCRS)) else crs
        self.eai_exp = np.array([], float) if eai_exp is None else eai_exp
        self.at_event = np.array([], float) if at_event is None else at_event
        self.frequency = np.array([], float) if frequency is None else frequency
        self.frequency_unit = frequency_unit
        self._tot_value = tot_value
        self.aai_agg = aai_agg
        self.unit = unit

        if len(self.event_id) != len(self.event_name):
            raise AttributeError(
                f"Hazard event ids {len(self.event_id)} and event names"
                f" {len(self.event_name)} are not of the same length"
            )
        if len(self.event_id) != len(self.date):
            raise AttributeError(
                f"Hazard event ids {len(self.event_id)} and event dates"
                f" {len(self.date)} are not of the same length"
            )
        if len(self.event_id) != len(self.frequency):
            raise AttributeError(
                f"Hazard event ids {len(self.event_id)} and event frequency"
                f" {len(self.frequency)} are not of the same length"
            )
        if len(self.event_id) != len(self.at_event):
            raise AttributeError(
                f"Number of hazard event ids {len(self.event_id)} is different "
                f"from number of at_event values {len(self.at_event)}"
            )
        if len(self.coord_exp) != len(self.eai_exp):
            raise AttributeError(
                "Number of exposures points is different from"
                "number of eai_exp values"
            )
        if imp_mat is not None:
            self.imp_mat = imp_mat
            if self.imp_mat.size > 0:
                if len(self.event_id) != self.imp_mat.shape[0]:
                    raise AttributeError(
                        f"The number of rows {imp_mat.shape[0]} of the impact "
                        + f"matrix is inconsistent with the number {len(event_id)} "
                        "of hazard events."
                    )
                if len(self.coord_exp) != self.imp_mat.shape[1]:
                    raise AttributeError(
                        f"The number of columns {imp_mat.shape[1]} of the impact"
                        + f" matrix is inconsistent with the number {len(coord_exp)}"
                        " exposures points."
                    )
        else:
            self.imp_mat = sparse.csr_matrix(np.empty((0, 0)))

    def calc(
        self, exposures, impact_funcs, hazard, save_mat=False, assign_centroids=True
    ):
        """This function is deprecated, use ``ImpactCalc.impact`` instead."""
        LOGGER.warning(
            "The use of Impact().calc() is deprecated."
            " Use ImpactCalc().impact() instead."
        )
        from climada.engine.impact_calc import (  # pylint: disable=import-outside-toplevel
            ImpactCalc,
        )

        impcalc = ImpactCalc(exposures, impact_funcs, hazard)
        self.__dict__ = impcalc.impact(
            save_mat=save_mat, assign_centroids=assign_centroids
        ).__dict__

    # TODO: new name
    @classmethod
    def from_eih(cls, exposures, hazard, at_event, eai_exp, aai_agg, imp_mat=None):
        """
        Set Impact attributes from precalculated impact metrics.

        .. versionchanged:: 3.3
           The ``impfset`` argument was removed.

        Parameters
        ----------
        exposures : climada.entity.Exposures
            exposure used to compute imp_mat
        impfset: climada.entity.ImpactFuncSet
            impact functions set used to compute imp_mat
        hazard : climada.Hazard
            hazard used to compute imp_mat
        at_event : np.array
            impact for each hazard event
        eai_exp : np.array
            expected impact for each exposure within a period of 1/frequency_unit
        aai_agg : float
            average impact within a period of 1/frequency_unit (aggregated)
        imp_mat : sparse.csr_matrix, optional
            matrix num_events x num_exp with impacts.
            Default is None (empty sparse csr matrix).

        Returns
        -------
        climada.engine.impact.Impact
            impact with all risk metrics set based on the given impact matrix
        """
        return cls(
            event_id=hazard.event_id,
            event_name=hazard.event_name,
            date=hazard.date,
            frequency=hazard.frequency,
            frequency_unit=hazard.frequency_unit,
            coord_exp=np.stack([exposures.latitude, exposures.longitude], axis=1),
            crs=exposures.crs,
            unit=exposures.value_unit,
            tot_value=exposures.centroids_total_value(hazard),
            eai_exp=eai_exp,
            at_event=at_event,
            aai_agg=aai_agg,
            imp_mat=imp_mat if imp_mat is not None else sparse.csr_matrix((0, 0)),
            haz_type=hazard.haz_type,
        )

    @property
    def tot_value(self):
        """Return the total exposure value close to a hazard

        .. deprecated:: 3.3
           Use :py:meth:`climada.entity.exposures.base.Exposures.affected_total_value`
           instead.
        """
        LOGGER.warning(
            "The Impact.tot_value attribute is deprecated."
            "Use Exposures.affected_total_value to calculate the affected "
            "total exposure value based on a specific hazard intensity "
            "threshold"
        )
        return self._tot_value

    @tot_value.setter
    def tot_value(self, value):
        """Set the total exposure value close to a hazard"""
        LOGGER.warning(
            "The Impact.tot_value attribute is deprecated."
            "Use Exposures.affected_total_value to calculate the affected "
            "total exposure value based on a specific hazard intensity "
            "threshold"
        )
        self._tot_value = value

    def transfer_risk(self, attachment, cover):
        """Compute the risk transfer for the full portfolio. This is the risk
        of the full portfolio summed over all events. For each
        event, the transfered risk amounts to the impact minus the attachment
        (but maximally equal to the cover) multiplied with the probability
        of the event.

        Parameters
        ----------
        attachment : float
            attachment per event for entire portfolio.
        cover : float
            cover per event for entire portfolio.

        Returns
        -------
        transfer_at_event : np.array
            risk transfered per event
        transfer_aai_agg : float
            average risk within a period of 1/frequency_unit, transfered
        """
        transfer_at_event = np.minimum(np.maximum(self.at_event - attachment, 0), cover)
        transfer_aai_agg = np.sum(transfer_at_event * self.frequency)
        return transfer_at_event, transfer_aai_agg

    def residual_risk(self, attachment, cover):
        """Compute the residual risk after application of insurance
        attachment and cover to entire portfolio. This is the residual risk
        of the full portfolio summed over all events. For each
        event, the residual risk is obtained by subtracting the transfered risk
        from the trom the total risk per event.
        of the event.

        Parameters
        ----------
        attachment : float
            attachment per event for entire portfolio.
        cover : float
            cover per event for entire portfolio.

        Returns
        -------
        residual_at_event : np.array
            residual risk per event
        residual_aai_agg : float
            average residual risk within a period of 1/frequency_unit

        See also
        --------
        transfer_risk: compute the transfer risk per portfolio.

        """
        transfer_at_event, _ = self.transfer_risk(attachment, cover)
        residual_at_event = np.maximum(self.at_event - transfer_at_event, 0)
        residual_aai_agg = np.sum(residual_at_event * self.frequency)
        return residual_at_event, residual_aai_agg

    # TODO: rewrite and deprecate method
    def calc_risk_transfer(self, attachment, cover):
        """Compute traaditional risk transfer over impact. Returns new impact
        with risk transfer applied and the insurance layer resulting
        Impact metrics.

        Parameters
        ----------
        attachment : float
            (deductible)
        cover : float

        Returns
        -------
        climada.engine.impact.Impact
        """
        new_imp = copy.deepcopy(self)
        if attachment or cover:
            imp_layer = np.minimum(np.maximum(new_imp.at_event - attachment, 0), cover)
            new_imp.at_event = np.maximum(new_imp.at_event - imp_layer, 0)
            new_imp.aai_agg = np.sum(new_imp.at_event * new_imp.frequency)
            # next values are no longer valid
            new_imp.eai_exp = np.array([])
            new_imp.coord_exp = np.array([])
            new_imp.imp_mat = sparse.csr_matrix((0, 0))
            # insurance layer metrics
            risk_transfer = copy.deepcopy(new_imp)
            risk_transfer.at_event = imp_layer
            risk_transfer.aai_agg = np.sum(imp_layer * new_imp.frequency)
            return new_imp, risk_transfer

        return new_imp, Impact()

    def impact_per_year(self, all_years=True, year_range=None):
        """Calculate yearly impact from impact data.

        Note: the impact in a given year is summed over all events.
        Thus, the impact in a given year can be larger than the
        total affected exposure value.

        Parameters
        ----------
        all_years : boolean, optional
            return values for all years between first and
            last year with event, including years without any events.
            Default: True
        year_range : tuple or list with integers, optional
            start and end year
        Returns
        -------
        year_set : dict
            Key=year, value=Summed impact per year.
        """
        if year_range is None:
            year_range = []

        orig_year = np.array([dt.datetime.fromordinal(date).year for date in self.date])
        if orig_year.size == 0 and len(year_range) == 0:
            return dict()
        if orig_year.size == 0 or (len(year_range) > 0 and all_years):
            years = np.arange(min(year_range), max(year_range) + 1)
        elif all_years:
            years = np.arange(min(orig_year), max(orig_year) + 1)
        else:
            years = np.array(sorted(np.unique(orig_year)))
        if not len(year_range) == 0:
            years = years[years >= min(year_range)]
            years = years[years <= max(year_range)]

        year_set = dict()

        for year in years:
            year_set[year] = sum(self.at_event[orig_year == year])
        return year_set

    def impact_at_reg(self, agg_regions=None):
        """Aggregate impact on given aggregation regions. This method works
        only if Impact.imp_mat was stored during the impact calculation.

        Parameters
        ----------
        agg_regions : np.array, list (optional)
            The length of the array must equal the number of centroids in exposures.
            It reports what macro-regions these centroids belong to. For example,
            asuming there are three centroids and agg_regions = ['A', 'A', 'B']
            then impact of the first and second centroids will be assigned to
            region A, whereas impact from the third centroid will be assigned
            to area B. If no aggregation regions are passed, the method aggregates
            impact at the country (admin_0) level.
            Default is None.

        Returns
        -------
        pd.DataFrame
            Contains the aggregated data per event.
            Rows: Hazard events. Columns: Aggregation regions.
        """
        if np.prod(self.imp_mat.shape) == 0:
            raise ValueError(
                "The aggregated impact cannot be computed as no Impact.imp_mat was "
                "stored during the impact calculation"
            )

        if agg_regions is None:
            agg_regions = u_coord.country_to_iso(
                u_coord.get_country_code(self.coord_exp[:, 0], self.coord_exp[:, 1])
            )

        agg_regions = np.asanyarray(agg_regions)
        agg_reg_unique = np.unique(agg_regions)

        at_reg_event = np.hstack(
            [
                self.imp_mat[:, np.where(agg_regions == reg)[0]].sum(1)
                for reg in agg_reg_unique
            ]
        )

        at_reg_event = pd.DataFrame(
            at_reg_event, columns=agg_reg_unique, index=self.event_id
        )

        return at_reg_event

    def calc_impact_year_set(self, all_years=True, year_range=None):
        """This function is deprecated, use Impact.impact_per_year instead."""
        LOGGER.warning(
            "The use of Impact.calc_impact_year_set is deprecated."
            "Use Impact.impact_per_year instead."
        )
        return self.impact_per_year(all_years=all_years, year_range=year_range)

    def local_exceedance_impact(
        self,
        return_periods=(25, 50, 100, 250),
        method="interpolate",
        min_impact=0,
        log_frequency=True,
        log_impact=True,
        bin_decimals=None,
    ):
        """Compute local exceedance impact for given return periods. The default method
        is fitting the ordered impacts per centroid to the corresponding cummulated
        frequency with linear interpolation on log-log scale.

        Parameters
        ----------
        return_periods : array_like
            User-specified return periods for which the exceedance intensity should be calculated
            locally (at each centroid). Defaults to (25, 50, 100, 250).
        method : str
            Method to interpolate to new return periods. Currently available are "interpolate",
            "extrapolate", "extrapolate_constant" and "stepfunction". If set to "interpolate",
            return periods outside the range of the Impact object's observed local return periods
            will be assigned NaN. If set to "extrapolate_constant" or "stepfunction",
            return periods larger than the Impact object's observed local return periods will be
            assigned the largest local impact, and return periods smaller than the Impact object's
            observed local return periods will be assigned 0. If set to "extrapolate", local
            exceedance impacts will be extrapolated (and interpolated). The extrapolation to
            large return periods uses the two highest impacts of the centroid and their return
            periods and extends the interpolation between these points to the given return period
            (similar for small return periods). Defauls to "interpolate".
        min_impact : float, optional
            Minimum threshold to filter the impact. Defaults to 0.
        log_frequency : bool, optional
            If set to True, (cummulative) frequency values are converted to log scale before
            inter- and extrapolation. Defaults to True.
        log_impact : bool, optional
            If set to True, impact values are converted to log scale before
            inter- and extrapolation. Defaults to True.
        bin_decimals : int, optional
            Number of decimals to group and bin impact values. Binning results in smoother (and
            coarser) interpolation and more stable extrapolation. For more details and sensible
            values for bin_decimals, see Notes. If None, values are not binned. Defaults to None.
        Returns
        -------
        gdf : gpd.GeoDataFrame
            GeoDataFrame containing exeedance impacts for given return periods. Each column
            corresponds to a return period, each row corresponds to a centroid. Values
            in the gdf correspond to the exceedance impact for the given centroid and
            return period
        label : str
            GeoDataFrame label, for reporting and plotting
        column_label : function
            Column-label-generating function, for reporting and plotting

        See Also
        --------
        util.interpolation.preprocess_and_interpolate_ev :
            inter- and extrapolation method

        Notes
        -------
        If an integer bin_decimals is given, the impact values are binned according to their
        bin_decimals decimals, and their corresponding frequencies are summed. This binning leads
        to a smoother (and coarser) interpolation, and a more stable extrapolation. For instance,
        if bin_decimals=1, the two values 12.01 and 11.97 with corresponding frequencies 0.1 and
        0.2 are combined to a value 12.0 with frequency 0.3. The default bin_decimals=None results
        in not binning the values.
        E.g., if your impact range from 1 to 100, you could use bin_decimals=1, if your
        impact range from 1e6 to 1e9, you could use bin_decimals=-5, if your impact
        range from 0.0001 to .01, you could use bin_decimals=5.
        """
        LOGGER.info(
            "Computing exceedance impact map for return periods: %s", return_periods
        )
        if self.imp_mat.size == 0:
            raise ValueError(
                "Attribute imp_mat is empty. Recalculate Impact"
                "instance with parameter save_mat=True"
            )

        # check frequency unit
        return_period_unit = u_dt.convert_frequency_unit_to_time_unit(
            self.frequency_unit
        )

        # check method
        if method not in [
            "interpolate",
            "extrapolate",
            "extrapolate_constant",
            "stepfunction",
        ]:
            raise ValueError(f"Unknown method: {method}")

        # calculate local exceedance impact
        test_frequency = 1 / np.array(return_periods)

        exceedance_impact = np.full(
            (self.imp_mat.shape[1], len(test_frequency)),
            np.nan if method == "interpolate" else 0.0,
        )

        nonzero_centroids = np.where(self.imp_mat.getnnz(axis=0) > 0)[0]

        if not len(nonzero_centroids) == 0:
            exceedance_impact[nonzero_centroids, :] = np.array(
                [
                    u_interp.preprocess_and_interpolate_ev(
                        test_frequency,
                        None,
                        self.frequency,
                        self.imp_mat.getcol(i_centroid).toarray().flatten(),
                        log_frequency=log_frequency,
                        log_values=log_impact,
                        value_threshold=min_impact,
                        method=method,
                        y_asymptotic=0.0,
                        bin_decimals=bin_decimals,
                    )
                    for i_centroid in nonzero_centroids
                ]
            )

        # create the output GeoDataFrame
        gdf = gpd.GeoDataFrame(
            geometry=gpd.points_from_xy(self.coord_exp[:, 1], self.coord_exp[:, 0]),
            crs=self.crs,
        )
        col_names = [f"{ret_per}" for ret_per in return_periods]
        gdf[col_names] = exceedance_impact
        # create label and column_label
        label = f"Impact ({self.unit})"

        def column_label(column_names):
            return [
                f"Return Period: {col} {return_period_unit}" for col in column_names
            ]

        return gdf, label, column_label

    @deprecated(
        details="The use of Impact.local_exceedance_imp is deprecated. Use "
        "Impact.local_exceedance_impact instead. Some errors in the previous calculation "
        "in Impact.local_exceedance_imp have been corrected. To reproduce data with the "
        "previous calculation, use CLIMADA v5.0.0 or less."
    )
    def local_exceedance_imp(self, return_periods=(25, 50, 100, 250)):
        """This function is deprecated, use Impact.local_exceedance_impact instead."""

        return (
            self.local_exceedance_impact(return_periods)[0]
            .values[:, 1:]
            .T.astype(float)
        )

    def local_return_period(
        self,
        threshold_impact=(1000.0, 10000.0),
        method="interpolate",
        min_impact=0,
        log_frequency=True,
        log_impact=True,
        bin_decimals=None,
    ):
        """Compute local return periods for given threshold impacts. The default method
        is fitting the ordered impacts per centroid to the corresponding cummulated
        frequency with linear interpolation on log-log scale.

        Parameters
        ----------
        threshold_impact : array_like
            User-specified impact values for which the return period should be calculated
            locally (at each centroid). Defaults to (1000, 10000)
        method : str
            Method to interpolate to new threshold impacts. Currently available are
            "interpolate", "extrapolate", "extrapolate_constant" and "stepfunction". If set to
            "interpolate", threshold impacts outside the range of the Impact object's local
            impacts will be assigned NaN. If set to "extrapolate_constant" or
            "stepfunction", threshold impacts larger than the Impacts object's local
            impacts will be assigned NaN, and threshold impacts smaller than the Impact
            object's local impacts will be assigned the smallest observed local return period.
            If set to "extrapolate", local return periods will be extrapolated (and interpolated).
            The extrapolation to large threshold impacts uses the two highest impacts of
            the centroid and their return periods and extends the interpolation between these
            points to the given threshold imapct (similar for small large threshold impacts).
            Defaults to "interpolate".
        min_impacts : float, optional
            Minimum threshold to filter the impact. Defaults to 0.
        log_frequency : bool, optional
            If set to True, (cummulative) frequency values are converted to log scale before
            inter- and extrapolation. Defaults to True.
        log_impact : bool, optional
            If set to True, impact values are converted to log scale before
            inter- and extrapolation. Defaults to True.
        bin_decimals : int, optional
            Number of decimals to group and bin impact values. Binning results in smoother (and
            coarser) interpolation and more stable extrapolation. For more details and sensible
            values for bin_decimals, see Notes. If None, values are not binned. Defaults to None.

        Returns
        -------
        gdf : gpd.GeoDataFrame
            GeoDataFrame containing return periods for given threshold impacts. Each column
            corresponds to a threshold_impact value, each row corresponds to a centroid. Values
            in the gdf correspond to the return period for the given centroid and
            threshold_impact value
        label : str
            GeoDataFrame label, for reporting and plotting
        column_label : function
            Column-label-generating function, for reporting and plotting

        See Also
        --------
        util.interpolation.preprocess_and_interpolate_ev :
            inter- and extrapolation method

        Notes
        -------
        If an integer bin_decimals is given, the impact values are binned according to their
        bin_decimals decimals, and their corresponding frequencies are summed. This binning leads
        to a smoother (and coarser) interpolation, and a more stable extrapolation. For instance,
        if bin_decimals=1, the two values 12.01 and 11.97 with corresponding frequencies 0.1 and
        0.2 are combined to a value 12.0 with frequency 0.3. The default bin_decimals=None results
        in not binning the values.
        E.g., if your impact range from 1 to 100, you could use bin_decimals=1, if your
        impact range from 1e6 to 1e9, you could use bin_decimals=-5, if your impact
        range from 0.0001 to .01, you could use bin_decimals=5.
        """

        LOGGER.info("Computing return period map for impacts: %s", threshold_impact)
        if self.imp_mat.size == 0:
            raise ValueError(
                "Attribute imp_mat is empty. Recalculate Impact"
                "instance with parameter save_mat=True"
            )

        # check frequency unit
        return_period_unit = u_dt.convert_frequency_unit_to_time_unit(
            self.frequency_unit
        )

        # check method
        if method not in [
            "interpolate",
            "extrapolate",
            "extrapolate_constant",
            "stepfunction",
        ]:
            raise ValueError(f"Unknown method: {method}")

        return_periods = np.full((self.imp_mat.shape[1], len(threshold_impact)), np.nan)

        nonzero_centroids = np.where(self.imp_mat.getnnz(axis=0) > 0)[0]

        # calculate local return periods
        if not len(nonzero_centroids) == 0:
            return_periods[nonzero_centroids, :] = np.array(
                [
                    u_interp.preprocess_and_interpolate_ev(
                        None,
                        np.array(threshold_impact),
                        self.frequency,
                        self.imp_mat.getcol(i_centroid).toarray().flatten(),
                        log_frequency=log_frequency,
                        log_values=log_impact,
                        value_threshold=min_impact,
                        method=method,
                        y_asymptotic=np.nan,
                        bin_decimals=bin_decimals,
                    )
                    for i_centroid in nonzero_centroids
                ]
            )
        return_periods = safe_divide(1.0, return_periods)

        # create the output GeoDataFrame
        gdf = gpd.GeoDataFrame(
            geometry=gpd.points_from_xy(self.coord_exp[:, 1], self.coord_exp[:, 0]),
            crs=self.crs,
        )
        col_names = [f"{thresh_impact}" for thresh_impact in threshold_impact]
        gdf[col_names] = return_periods

        # create label and column_label
        label = f"Return Periods ({return_period_unit})"

        def column_label(column_names):
            return [f"Impact: {col} {self.unit}" for col in column_names]

        return gdf, label, column_label

    def calc_freq_curve(self, return_per=None):
        """Compute impact exceedance frequency curve.

        Parameters
        ----------
        return_per : np.array, optional
            return periods where to compute
            the exceedance impact. Use impact's frequencies if not provided

        Returns
        -------
        ImpactFreqCurve
        """
        # Sort descendingly the impacts per events
        sort_idxs = np.argsort(self.at_event)[::-1]
        # Calculate exceedence frequency
        exceed_freq = np.cumsum(self.frequency[sort_idxs])
        # Set return period and impact exceeding frequency
        ifc_return_per = 1 / exceed_freq[::-1]
        ifc_impact = self.at_event[sort_idxs][::-1]

        if return_per is not None:
            interp_imp = np.interp(return_per, ifc_return_per, ifc_impact)
            ifc_return_per = return_per
            ifc_impact = interp_imp

        return ImpactFreqCurve(
            return_per=ifc_return_per,
            impact=ifc_impact,
            unit=self.unit,
            frequency_unit=self.frequency_unit,
            label="Exceedance frequency curve",
        )

    def _eai_title(self):
        if self.frequency_unit in ["1/year", "annual", "1/y", "1/a"]:
            return "Expected annual impact"
        if self.frequency_unit in ["1/day", "daily", "1/d"]:
            return "Expected daily impact"
        if self.frequency_unit in ["1/month", "monthly", "1/m"]:
            return "Expected monthly impact"
        return f"Expected impact ({self.frequency_unit})"

    def plot_scatter_eai_exposure(
        self,
        mask=None,
        ignore_zero=False,
        pop_name=True,
        buffer=0.0,
        extend="neither",
        axis=None,
        adapt_fontsize=True,
        **kwargs,
    ):
        """Plot scatter expected impact within a period of 1/frequency_unit of each exposure.

        Parameters
        ----------
        mask : np.array, optional
            mask to apply to eai_exp plotted.
        ignore_zero : bool, optional
            flag to indicate if zero and negative
            values are ignored in plot. Default: False
        pop_name : bool, optional
            add names of the populated places
        buffer : float, optional
            border to add to coordinates.
            Default: 1.0.
        extend : str
            optional extend border colorbar with arrows.
            [ 'neither' | 'both' | 'min' | 'max' ]
        axis : matplotlib.axes.Axes, optional
            axis to use
        adapt_fontsize : bool, optional
            If set to true, the size of the fonts will be adapted to the size of the figure.
            Otherwise the default matplotlib font size is used. Default is True.
        kwargs : dict, optional
            arguments for hexbin matplotlib function

        Returns
        -------
        cartopy.mpl.geoaxes.GeoAxesSubplot
        """
        if "cmap" not in kwargs:
            kwargs["cmap"] = CMAP_IMPACT

        eai_exp = self._build_exp()
        axis = eai_exp.plot_scatter(
            mask,
            ignore_zero,
            pop_name,
            buffer,
            extend,
            axis=axis,
            adapt_fontsize=adapt_fontsize,
            **kwargs,
        )
        axis.set_title(self._eai_title())
        return axis

    def plot_hexbin_eai_exposure(
        self,
        mask=None,
        ignore_zero=False,
        pop_name=True,
        buffer=0.0,
        extend="neither",
        axis=None,
        adapt_fontsize=True,
        **kwargs,
    ):
        """Plot hexbin expected impact within a period of 1/frequency_unit of each exposure.

        Parameters
        ----------
            mask : np.array, optional
                mask to apply to eai_exp plotted.
            ignore_zero : bool, optional
                flag to indicate if zero and negative
                values are ignored in plot. Default: False
            pop_name : bool, optional
                add names of the populated places
            buffer : float, optional
                border to add to coordinates.
                Default: 1.0.
            extend : str, optional
                extend border colorbar with arrows.
                [ 'neither' | 'both' | 'min' | 'max' ]
            axis : matplotlib.axes.Axes, optional
                axis to use
            adapt_fontsize : bool, optional
                If set to true, the size of the fonts will be adapted to the size of the figure.
                Otherwise the default matplotlib font size is used. Default: True
            kwargs : dict, optional
                arguments for hexbin matplotlib function

        Returns
        -------
        cartopy.mpl.geoaxes.GeoAxesSubplot
        """
        if "cmap" not in kwargs:
            kwargs["cmap"] = CMAP_IMPACT

        eai_exp = self._build_exp()
        axis = eai_exp.plot_hexbin(
            mask,
            ignore_zero,
            pop_name,
            buffer,
            extend,
            axis=axis,
            adapt_fontsize=adapt_fontsize,
            **kwargs,
        )
        axis.set_title(self._eai_title())
        return axis

    def plot_raster_eai_exposure(
        self,
        res=None,
        raster_res=None,
        save_tiff=None,
        raster_f=lambda x: np.log10((np.fmax(x + 1, 1))),
        label="value (log10)",
        axis=None,
        adapt_fontsize=True,
        **kwargs,
    ):
        """Plot raster expected impact within a period of 1/frequency_unit of each exposure.

        Parameters
        ----------
        res : float, optional
            resolution of current data in units of latitude
            and longitude, approximated if not provided.
        raster_res : float, optional
            desired resolution of the raster
        save_tiff :  str, optional
            file name to save the raster in tiff
            format, if provided
        raster_f : lambda function
            transformation to use to data. Default: log10 adding 1.
        label : str
            colorbar label
        axis : matplotlib.axes.Axes, optional
            axis to use
        adapt_fontsize : bool, optional
            If set to true, the size of the fonts will be adapted to the size of the figure.
            Otherwise the default matplotlib font size is used. Default is True.
        kwargs : dict, optional
            arguments for imshow matplotlib function

        Returns
        -------
        cartopy.mpl.geoaxes.GeoAxesSubplot
        """
        eai_exp = self._build_exp()
        axis = eai_exp.plot_raster(
            res,
            raster_res,
            save_tiff,
            raster_f,
            label,
            axis=axis,
            adapt_fontsize=adapt_fontsize,
            **kwargs,
        )
        axis.set_title(self._eai_title())
        return axis

    def plot_basemap_eai_exposure(
        self,
        mask=None,
        ignore_zero=False,
        pop_name=True,
        buffer=0.0,
        extend="neither",
        zoom=10,
        url=ctx.providers.CartoDB.Positron,
        axis=None,
        **kwargs,
    ):
        """Plot basemap expected impact of each exposure within a period of 1/frequency_unit.

        Parameters
        ----------
        mask : np.array, optional
            mask to apply to eai_exp plotted.
        ignore_zero : bool, optional
            flag to indicate if zero and negative
            values are ignored in plot. Default: False
        pop_name : bool, optional
            add names of the populated places
        buffer : float, optional
            border to add to coordinates. Default: 0.0.
        extend : str, optional
            extend border colorbar with arrows.
            [ 'neither' | 'both' | 'min' | 'max' ]
        zoom : int, optional
            zoom coefficient used in the satellite image
        url : str, optional
            image source, default: ctx.providers.CartoDB.Positron
        axis : matplotlib.axes.Axes, optional
            axis to use
        kwargs : dict, optional
            arguments for scatter matplotlib function, e.g.
            cmap='Greys'. Default: 'Wistia'

        Returns
        -------
        cartopy.mpl.geoaxes.GeoAxesSubplot
        """
        if "cmap" not in kwargs:
            kwargs["cmap"] = CMAP_IMPACT
        eai_exp = self._build_exp()
        axis = eai_exp.plot_basemap(
            mask, ignore_zero, pop_name, buffer, extend, zoom, url, axis=axis, **kwargs
        )
        axis.set_title(self._eai_title())
        return axis

    def plot_hexbin_impact_exposure(
        self,
        event_id=1,
        mask=None,
        ignore_zero=False,
        pop_name=True,
        buffer=0.0,
        extend="neither",
        axis=None,
        adapt_fontsize=True,
        **kwargs,
    ):
        """Plot hexbin impact of an event at each exposure.
        Requires attribute imp_mat.

        Parameters
        ----------
        event_id : int, optional
            id of the event for which to plot the impact.
            Default: 1.
        mask : np.array, optional
            mask to apply to impact plotted.
        ignore_zero : bool, optional
            flag to indicate if zero and negative
            values are ignored in plot. Default: False
        pop_name : bool, optional
            add names of the populated places
        buffer : float, optional
            border to add to coordinates.
            Default: 1.0.
        extend : str, optional
            extend border colorbar with arrows.
            [ 'neither' | 'both' | 'min' | 'max' ]
        axis : matplotlib.axes.Axes
            optional axis to use
        adapt_fontsize : bool, optional
            If set to true, the size of the fonts will be adapted to the size of the figure.
            Otherwise the default matplotlib font size is used. Default is True.
        kwargs : dict, optional
            arguments for hexbin matplotlib function

        Returns
        -------
        cartopy.mpl.geoaxes.GeoAxesSubplot
        """
        if self.imp_mat.size == 0:
            raise ValueError(
                "Attribute imp_mat is empty. Recalculate Impact"
                "instance with parameter save_mat=True"
            )
        if "cmap" not in kwargs:
            kwargs["cmap"] = CMAP_IMPACT
        impact_at_events_exp = self._build_exp_event(event_id)
        axis = impact_at_events_exp.plot_hexbin(
            mask,
            ignore_zero,
            pop_name,
            buffer,
            extend,
            axis=axis,
            adapt_fontsize=adapt_fontsize,
            **kwargs,
        )

        return axis

    def plot_basemap_impact_exposure(
        self,
        event_id=1,
        mask=None,
        ignore_zero=False,
        pop_name=True,
        buffer=0.0,
        extend="neither",
        zoom=10,
        url=ctx.providers.CartoDB.Positron,
        axis=None,
        **kwargs,
    ):
        """Plot basemap impact of an event at each exposure.
        Requires attribute imp_mat.

        Parameters
        ----------
        event_id : int, optional
            id of the event for which to plot the impact.
            Default: 1.
        mask : np.array, optional
            mask to apply to impact plotted.
        ignore_zero : bool, optional
            flag to indicate if zero and negative
            values are ignored in plot. Default: False
        pop_name : bool, optional
            add names of the populated places
        buffer : float, optional
            border to add to coordinates. Default: 0.0.
        extend : str, optional
            extend border colorbar with arrows.
            [ 'neither' | 'both' | 'min' | 'max' ]
        zoom : int, optional
            zoom coefficient used in the satellite image
        url : str, optional
            image source, default: ctx.providers.CartoDB.Positron
        axis : matplotlib.axes.Axes, optional
            axis to use
        kwargs : dict, optional
            arguments for scatter matplotlib function, e.g. cmap='Greys'.
            Default: 'Wistia'

        Returns
        -------
        cartopy.mpl.geoaxes.GeoAxesSubplot
        """
        if self.imp_mat.size == 0:
            raise ValueError(
                "Attribute imp_mat is empty. Recalculate Impact"
                "instance with parameter save_mat=True"
            )

        if event_id not in self.event_id:
            raise ValueError(f"Event ID {event_id} not found")
        if "cmap" not in kwargs:
            kwargs["cmap"] = CMAP_IMPACT
        impact_at_events_exp = self._build_exp_event(event_id)
        axis = impact_at_events_exp.plot_basemap(
            mask, ignore_zero, pop_name, buffer, extend, zoom, url, axis=axis, **kwargs
        )

        return axis

    def plot_rp_imp(
        self,
        return_periods=(25, 50, 100, 250),
        log10_scale=True,
        axis=None,
<<<<<<< HEAD
=======
        mask_distance=0.01,
>>>>>>> 125a3e21
        kwargs_local_exceedance_impact=None,
        **kwargs,
    ):
        """
        Compute and plot exceedance impact maps for different return periods.
        Calls local_exceedance_impact. For handling large data sets and for further options,
        see Notes.

        Parameters
        ----------
        return_periods : tuple of int, optional
            return periods to consider. Default: (25, 50, 100, 250)
        log10_scale : boolean, optional
            plot impact as log10(impact). Default: True
        smooth : bool, optional
            smooth plot to plot.RESOLUTIONxplot.RESOLUTION. Default: True
<<<<<<< HEAD
=======
        mask_distance: float, optional
            Only regions are plotted that are closer to any of the data points than this distance,
            relative to overall plot size. For instance, to only plot values
            at the centroids, use mask_distance=0.01. If None, the plot is not masked.
            Default is 0.01.
>>>>>>> 125a3e21
        kwargs_local_exceedance_impact: dict
            Dictionary of keyword arguments for the method impact.local_exceedance_impact.
        kwargs : dict, optional
            arguments for pcolormesh matplotlib function
            used in event plots

        Returns
        -------
        axis : matplotlib.axes.Axes
        imp_stats : np.array
            return_periods.size x num_centroids
        See Also
        --------
        engine.impact.local_exceedance_impact :
            inter- and extrapolation method
        Notes
        -----
        For handling large data, and for more flexible options in the exceedance
        impact computation and in the plotting, we recommend to use
        gdf, title, labels = impact.local_exceedance_impact() and
        util.plot.plot_from_gdf(gdf, title, labels) instead.
        """

        LOGGER.info(
            "Some errors in the previous calculation of local exceedance impacts have been "
            "corrected, see Impact.local_exceedance_impact. To reproduce data with the "
            "previous calculation, use CLIMADA v5.0.0 or less."
        )

        if kwargs_local_exceedance_impact is None:
            kwargs_local_exceedance_impact = {}

        impacts_stats, title, column_labels = self.local_exceedance_impact(
            return_periods, **kwargs_local_exceedance_impact
<<<<<<< HEAD
        )

        impacts_stats_vals = impacts_stats.values[:, 1:].T.astype(float)
        if not log10_scale:
            min_impact, max_impact = np.nanmin(impacts_stats_vals), np.nanmax(
                impacts_stats_vals
            )
            kwargs.update(
                {
                    "norm": Normalize(vmin=min_impact, vmax=max_impact),
                }
            )

        axis = u_plot.plot_from_gdf(
            impacts_stats, title, column_labels, axis=axis, **kwargs
        )
=======
        )

        impacts_stats_vals = impacts_stats.values[:, 1:].T.astype(float)
        if not log10_scale:
            min_impact, max_impact = np.nanmin(impacts_stats_vals), np.nanmax(
                impacts_stats_vals
            )
            kwargs.update(
                {
                    "norm": Normalize(vmin=min_impact, vmax=max_impact),
                }
            )

        axis = u_plot.plot_from_gdf(
            impacts_stats,
            title,
            column_labels,
            axis=axis,
            mask_distance=mask_distance,
            **kwargs,
        )
>>>>>>> 125a3e21
        return axis, impacts_stats_vals

    def write_csv(self, file_name):
        """Write data into csv file. imp_mat is not saved.

        Parameters
        ----------
        file_name : str
            absolute path of the file
        """
        if not all((isinstance(val, str) for val in self.event_name)):
            raise TypeError("'event_name' must be a list of strings")
        LOGGER.info("Writing %s", file_name)
        with open(file_name, "w", encoding="utf-8") as imp_file:
            imp_wr = csv.writer(imp_file)
            imp_wr.writerow(
                [
                    "haz_type",
                    "unit",
                    "tot_value",
                    "aai_agg",
                    "event_id",
                    "event_name",
                    "event_date",
                    "event_frequency",
                    "frequency_unit",
                    "at_event",
                    "eai_exp",
                    "exp_lat",
                    "exp_lon",
                    "exp_crs",
                ]
            )
            csv_data = [
                [self.haz_type],
                [self.unit],
                [self._tot_value],
                [self.aai_agg],
                self.event_id,
                self.event_name,
                self.date,
                self.frequency,
                [self.frequency_unit],
                self.at_event,
                self.eai_exp,
                self.coord_exp[:, 0],
                self.coord_exp[:, 1],
                [str(self.crs)],
            ]
            for values in zip_longest(*csv_data):
                imp_wr.writerow(values)

    def write_excel(self, file_name):
        """Write data into Excel file. imp_mat is not saved.

        Parameters
        ----------
        file_name : str
            absolute path of the file
        """
        if not all((isinstance(val, str) for val in self.event_name)):
            raise TypeError("'event_name' must be a list of strings")
        LOGGER.info("Writing %s", file_name)

        def write_col(i_col, imp_ws, xls_data):
            """Write one measure"""
            row_ini = 1
            for dat_row in xls_data:
                imp_ws.write(row_ini, i_col, dat_row)
                row_ini += 1

        imp_wb = xlsxwriter.Workbook(file_name)
        imp_ws = imp_wb.add_worksheet()

        header = [
            "haz_type",
            "unit",
            "tot_value",
            "aai_agg",
            "event_id",
            "event_name",
            "event_date",
            "event_frequency",
            "frequency_unit",
            "at_event",
            "eai_exp",
            "exp_lat",
            "exp_lon",
            "exp_crs",
        ]
        for icol, head_dat in enumerate(header):
            imp_ws.write(0, icol, head_dat)
        data = [str(self.haz_type)]
        write_col(0, imp_ws, data)
        write_col(1, imp_ws, [self.unit])
        write_col(2, imp_ws, [self._tot_value])
        write_col(3, imp_ws, [self.aai_agg])
        write_col(4, imp_ws, self.event_id)
        write_col(5, imp_ws, self.event_name)
        write_col(6, imp_ws, self.date)
        write_col(7, imp_ws, self.frequency)
        write_col(8, imp_ws, [self.frequency_unit])
        write_col(9, imp_ws, self.at_event)
        write_col(10, imp_ws, self.eai_exp)
        write_col(11, imp_ws, self.coord_exp[:, 0])
        write_col(12, imp_ws, self.coord_exp[:, 1])
        write_col(13, imp_ws, [str(self.crs)])

        imp_wb.close()

    def write_hdf5(self, file_path: Union[str, Path], dense_imp_mat: bool = False):
        """Write the data stored in this object into an H5 file.

        Try to write all attributes of this class into H5 datasets or attributes.
        By default, any iterable will be stored in a dataset and any string or scalar
        will be stored in an attribute. Dictionaries will be stored as groups, with
        the previous rules being applied recursively to their values.

        The impact matrix can be stored in a sparse or dense format.

        Parameters
        ----------
        file_path : str or Path
            File path to write data into. The enclosing directory must exist.
        dense_imp_mat : bool
            If ``True``, write the impact matrix as dense matrix that can be more easily
            interpreted by common H5 file readers but takes up (vastly) more space.
            Defaults to ``False``.

        Raises
        ------
        TypeError
            If :py:attr:`event_name` does not contain strings exclusively.
        """
        # Define writers for all types (will be filled later)
        type_writers = dict()

        def write(group: h5py.Group, name: str, value: Any):
            """Write the given name-value pair with a type-specific writer.

            This selects a writer by calling ``isinstance(value, key)``, where ``key``
            iterates through the keys of ``type_writers``. If a type matches multiple
            entries in ``type_writers``, the *first* match is chosen.

            Parameters
            ----------
            group : h5py.Group
                The group in the H5 file to write into
            name : str
                The identifier of the value
            value : scalar or array
                The value/data to write

            Raises
            ------
            TypeError
                If no suitable writer could be found for a given type
            """
            for key, writer in type_writers.items():
                if isinstance(value, key):
                    return writer(group, name, value)

            raise TypeError(f"Could not find a writer for dataset: {name}")

        def _str_type_helper(values: Collection):
            """Return string datatype if we assume 'values' contains strings"""
            if all((isinstance(val, str) for val in values)):
                return h5py.string_dtype()
            return None

        def write_attribute(group, name, value):
            """Write any attribute. This should work for almost any data"""
            group.attrs[name] = value

        def write_dataset(group, name, value):
            """Write a dataset"""
            group.create_dataset(name, data=value, dtype=_str_type_helper(value))

        def write_dict(group, name, value):
            """Write a dictionary with unknown level recursively into a group"""
            group = group.create_group(name)
            for key, val in value.items():
                write(group, key, val)

        def _write_csr_dense(group, name, value):
            """Write a CSR Matrix in dense format"""
            group.create_dataset(name, data=value.toarray())

        def _write_csr_sparse(group, name, value):
            """Write a CSR Matrix in sparse format"""
            group = group.create_group(name)
            group.create_dataset("data", data=value.data)
            group.create_dataset("indices", data=value.indices)
            group.create_dataset("indptr", data=value.indptr)
            group.attrs["shape"] = value.shape

        def write_csr(group, name, value):
            """Write a CSR matrix depending on user input"""
            if dense_imp_mat:
                _write_csr_dense(group, name, value)
            else:
                _write_csr_sparse(group, name, value)

        # Set up writers based on types
        # NOTE: 1) Many things are 'Collection', so make sure that precendence fits!
        #       2) Anything is 'object', so this serves as fallback/default.
        type_writers = {
            str: write_attribute,
            dict: write_dict,
            sparse.csr_matrix: write_csr,
            Collection: write_dataset,
            object: write_attribute,
        }

        # Open file in write mode
        with h5py.File(file_path, "w") as file:

            # Now write all attributes
            # NOTE: Remove leading underscore to write '_tot_value' as regular attribute
            for name, value in self.__dict__.items():
                if name == "event_name" and _str_type_helper(value) is None:
                    raise TypeError("'event_name' must be a list of strings")
                write(file, name.lstrip("_"), value)

    def write_sparse_csr(self, file_name):
        """Write imp_mat matrix in numpy's npz format."""
        LOGGER.info("Writing %s", file_name)
        np.savez(
            file_name,
            data=self.imp_mat.data,
            indices=self.imp_mat.indices,
            indptr=self.imp_mat.indptr,
            shape=self.imp_mat.shape,
        )

    @staticmethod
    def read_sparse_csr(file_name):
        """Read imp_mat matrix from numpy's npz format.

        Parameters
        ----------
        file_name : str

        Returns
        -------
        sparse.csr_matrix
        """
        LOGGER.info("Reading %s", file_name)
        loader = np.load(file_name)
        return sparse.csr_matrix(
            (loader["data"], loader["indices"], loader["indptr"]), shape=loader["shape"]
        )

    @classmethod
    def from_csv(cls, file_name):
        """Read csv file containing impact data generated by write_csv.

        Parameters
        ----------
        file_name : str
            absolute path of the file

        Returns
        -------
        imp : climada.engine.impact.Impact
            Impact from csv file
        """
        # pylint: disable=no-member
        LOGGER.info("Reading %s", file_name)
        imp_df = pd.read_csv(file_name)
        imp = cls(haz_type=imp_df["haz_type"][0])
        imp.unit = imp_df["unit"][0]
        imp.tot_value = imp_df["tot_value"][0]
        imp.aai_agg = imp_df["aai_agg"][0]
        imp.event_id = imp_df["event_id"][~np.isnan(imp_df["event_id"])].values
        num_ev = imp.event_id.size
        event_names = imp_df["event_name"][:num_ev]
        if not is_string_dtype(event_names):
            warnings.warn(
                "Some event names are not str will be converted to str.", UserWarning
            )
            event_names = event_names.astype(str)
        imp.event_name = event_names.values.tolist()
        imp.date = imp_df["event_date"][:num_ev].values
        imp.at_event = imp_df["at_event"][:num_ev].values
        imp.frequency = imp_df["event_frequency"][:num_ev].values
        imp.frequency_unit = (
            imp_df["frequency_unit"][0] if "frequency_unit" in imp_df else DEF_FREQ_UNIT
        )
        imp.eai_exp = imp_df["eai_exp"][~np.isnan(imp_df["eai_exp"])].values
        num_exp = imp.eai_exp.size
        imp.coord_exp = np.zeros((num_exp, 2))
        imp.coord_exp[:, 0] = imp_df["exp_lat"][:num_exp]
        imp.coord_exp[:, 1] = imp_df["exp_lon"][:num_exp]
        try:
            imp.crs = u_coord.to_crs_user_input(imp_df["exp_crs"].values[0])
        except AttributeError:
            imp.crs = DEF_CRS

        return imp

    def read_csv(self, *args, **kwargs):
        """This function is deprecated, use Impact.from_csv instead."""
        LOGGER.warning(
            "The use of Impact.read_csv is deprecated. Use Impact.from_csv instead."
        )
        self.__dict__ = Impact.from_csv(*args, **kwargs).__dict__

    @classmethod
    def from_excel(cls, file_name):
        """Read excel file containing impact data generated by write_excel.

        Parameters
        ----------
        file_name : str
            absolute path of the file

        Returns
        -------
        imp : climada.engine.impact.Impact
            Impact from excel file
        """
        LOGGER.info("Reading %s", file_name)
        imp_df = pd.read_excel(file_name)
        imp = cls(haz_type=str(imp_df["haz_type"][0]))

        imp.unit = imp_df["unit"][0]
        imp.tot_value = imp_df["tot_value"][0]
        imp.aai_agg = imp_df["aai_agg"][0]
        imp.event_id = imp_df["event_id"][~np.isnan(imp_df["event_id"].values)].values
        event_names = imp_df["event_name"][~np.isnan(imp_df["event_id"].values)]
        if not is_string_dtype(event_names):
            warnings.warn(
                "Some event names are not str will be converted to str", UserWarning
            )
            event_names = event_names.astype(str)
        imp.event_name = event_names.values
        imp.date = imp_df["event_date"][: imp.event_id.size].values
        imp.frequency = imp_df["event_frequency"][: imp.event_id.size].values
        imp.frequency_unit = (
            imp_df["frequency_unit"][0] if "frequency_unit" in imp_df else DEF_FREQ_UNIT
        )
        imp.at_event = imp_df["at_event"][: imp.event_id.size].values
        imp.eai_exp = imp_df["eai_exp"][~np.isnan(imp_df["eai_exp"].values)].values
        imp.coord_exp = np.zeros((imp.eai_exp.size, 2))
        imp.coord_exp[:, 0] = imp_df["exp_lat"].values[: imp.eai_exp.size]
        imp.coord_exp[:, 1] = imp_df["exp_lon"].values[: imp.eai_exp.size]
        try:
            imp.crs = u_coord.to_csr_user_input(imp_df["exp_crs"].values[0])
        except AttributeError:
            imp.crs = DEF_CRS

        return imp

    def read_excel(self, *args, **kwargs):
        """This function is deprecated, use Impact.from_excel instead."""
        LOGGER.warning(
            "The use of Impact.read_excel is deprecated."
            "Use Impact.from_excel instead."
        )
        self.__dict__ = Impact.from_excel(*args, **kwargs).__dict__

    @classmethod
    def from_hdf5(cls, file_path: Union[str, Path]):
        """Create an impact object from an H5 file.

        This assumes a specific layout of the file. If values are not found in the
        expected places, they will be set to the default values for an ``Impact`` object.

        The following H5 file structure is assumed (H5 groups are terminated with ``/``,
        attributes are denoted by ``.attrs/``)::

            file.h5
            ├─ at_event
            ├─ coord_exp
            ├─ eai_exp
            ├─ event_id
            ├─ event_name
            ├─ frequency
            ├─ imp_mat
            ├─ .attrs/
            │  ├─ aai_agg
            │  ├─ crs
            │  ├─ frequency_unit
            │  ├─ haz_type
            │  ├─ tot_value
            │  ├─ unit

        As per the :py:func:`climada.engine.impact.Impact.__init__`, any of these entries
        is optional. If it is not found, the default value will be used when constructing
        the Impact.

        The impact matrix ``imp_mat`` can either be an H5 dataset, in which case it is
        interpreted as dense representation of the matrix, or an H5 group, in which case
        the group is expected to contain the following data for instantiating a
        `scipy.sparse.csr_matrix <https://docs.scipy.org/doc/scipy/reference/generated/scipy.sparse.csr_matrix.html>`_::

            imp_mat/
            ├─ data
            ├─ indices
            ├─ indptr
            ├─ .attrs/
            │  ├─ shape

        Parameters
        ----------
        file_path : str or Path
            The file path of the file to read.

        Returns
        -------
        imp : Impact
            Impact with data from the given file
        """
        kwargs = dict()
        with h5py.File(file_path, "r") as file:

            # Impact matrix
            if "imp_mat" in file:
                impact_matrix = file["imp_mat"]
                if isinstance(impact_matrix, h5py.Dataset):  # Dense
                    impact_matrix = sparse.csr_matrix(impact_matrix)
                else:  # Sparse
                    impact_matrix = sparse.csr_matrix(
                        (
                            impact_matrix["data"],
                            impact_matrix["indices"],
                            impact_matrix["indptr"],
                        ),
                        shape=impact_matrix.attrs["shape"],
                    )
                kwargs["imp_mat"] = impact_matrix

            # Scalar attributes
            scalar_attrs = set(
                ("crs", "tot_value", "unit", "aai_agg", "frequency_unit", "haz_type")
            ).intersection(file.attrs.keys())
            kwargs.update({attr: file.attrs[attr] for attr in scalar_attrs})

            # Array attributes
            # NOTE: Need [:] to copy array data. Otherwise, it would be a view that is
            #       invalidated once we close the file.
            array_attrs = set(
                ("event_id", "date", "coord_exp", "eai_exp", "at_event", "frequency")
            ).intersection(file.keys())
            kwargs.update({attr: file[attr][:] for attr in array_attrs})

            # Special handling for 'event_name' because it should be a list of strings
            if "event_name" in file:
                # pylint: disable=no-member
                try:
                    event_name = file["event_name"].asstr()[:]
                except TypeError:
                    LOGGER.warning(
                        "'event_name' is not stored as strings. Trying to decode "
                        "values with 'str()' instead."
                    )
                    event_name = map(str, file["event_name"][:])
                kwargs["event_name"] = list(event_name)

        # Create the impact object
        return cls(**kwargs)

    @staticmethod
    def video_direct_impact(
        exp,
        impf_set,
        haz_list,
        file_name="",
        writer=animation.PillowWriter(bitrate=500),
        imp_thresh=0,
        args_exp=None,
        args_imp=None,
        ignore_zero=False,
        pop_name=False,
    ):
        """
        Computes and generates video of accumulated impact per input events
        over exposure.

        Parameters
        ----------
        exp : climada.entity.Exposures
            exposures instance, constant during all video
        impf_set : climada.entity.ImpactFuncSet
            impact functions
        haz_list : (list(Hazard))
            every Hazard contains an event; all hazards
            use the same centroids
        file_name : str, optional
            file name to save video, if provided
        writer : matplotlib.animation.*, optional
            video writer. Default: pillow with bitrate=500
        imp_thresh : float, optional
            represent damages greater than threshold. Default: 0
        args_exp : dict, optional
            arguments for scatter (points) or hexbin (raster)
            matplotlib function used in exposures
        args_imp : dict, optional
            arguments for scatter (points) or hexbin (raster)
            matplotlib function used in impact
        ignore_zero : bool, optional
            flag to indicate if zero and negative
            values are ignored in plot. Default: False
        pop_name : bool, optional
            add names of the populated places
            The default is False.

        Returns
        -------
        list of Impact
        """
        from climada.engine.impact_calc import (  # pylint: disable=import-outside-toplevel
            ImpactCalc,
        )

        if args_exp is None:
            args_exp = dict()
        if args_imp is None:
            args_imp = dict()
        imp_list = []
        exp_list = []
        imp_arr = np.zeros(len(exp.gdf))
        # assign centroids once for all
        exp.assign_centroids(haz_list[0])
        for i_time, _ in enumerate(haz_list):
            imp_tmp = ImpactCalc(exp, impf_set, haz_list[i_time]).impact(
                assign_centroids=False
            )
            imp_arr = np.maximum(imp_arr, imp_tmp.eai_exp)
            # remove not impacted exposures
            save_exp = imp_arr > imp_thresh
            imp_tmp.coord_exp = imp_tmp.coord_exp[save_exp, :]
            imp_tmp.eai_exp = imp_arr[save_exp]
            imp_list.append(imp_tmp)
            exp_list.append(~save_exp)

        v_lim = [
            np.array([haz.intensity.min() for haz in haz_list]).min(),
            np.array([haz.intensity.max() for haz in haz_list]).max(),
        ]

        if "vmin" not in args_exp:
            args_exp["vmin"] = exp.gdf["value"].values.min()

        if "vmin" not in args_imp:
            args_imp["vmin"] = np.array(
                [imp.eai_exp.min() for imp in imp_list if imp.eai_exp.size]
            ).min()

        if "vmax" not in args_exp:
            args_exp["vmax"] = exp.gdf["value"].values.max()

        if "vmax" not in args_imp:
            args_imp["vmax"] = np.array(
                [imp.eai_exp.max() for imp in imp_list if imp.eai_exp.size]
            ).max()

        if "cmap" not in args_exp:
            args_exp["cmap"] = "winter_r"

        if "cmap" not in args_imp:
            args_imp["cmap"] = "autumn_r"

        plot_raster = False
        if exp.meta:
            plot_raster = True

        def run(i_time):
            haz_list[i_time].plot_intensity(
                1, axis=axis, cmap="Greys", vmin=v_lim[0], vmax=v_lim[1], alpha=0.8
            )
            if plot_raster:
                exp.plot_hexbin(
                    axis=axis,
                    mask=exp_list[i_time],
                    ignore_zero=ignore_zero,
                    pop_name=pop_name,
                    **args_exp,
                )
                if imp_list[i_time].coord_exp.size:
                    imp_list[i_time].plot_hexbin_eai_exposure(
                        axis=axis, pop_name=pop_name, **args_imp
                    )
                    fig.delaxes(fig.axes[1])
            else:
                exp.plot_scatter(
                    axis=axis,
                    mask=exp_list[i_time],
                    ignore_zero=ignore_zero,
                    pop_name=pop_name,
                    **args_exp,
                )
                if imp_list[i_time].coord_exp.size:
                    imp_list[i_time].plot_scatter_eai_exposure(
                        axis=axis, pop_name=pop_name, **args_imp
                    )
                    fig.delaxes(fig.axes[1])
            fig.delaxes(fig.axes[1])
            fig.delaxes(fig.axes[1])
            axis.set_xlim(
                haz_list[-1].centroids.lon.min(), haz_list[-1].centroids.lon.max()
            )
            axis.set_ylim(
                haz_list[-1].centroids.lat.min(), haz_list[-1].centroids.lat.max()
            )
            axis.set_title(haz_list[i_time].event_name[0])
            pbar.update()

        if file_name:
            LOGGER.info("Generating video %s", file_name)
            fig, axis, _fontsize = u_plot.make_map()
            ani = animation.FuncAnimation(
                fig, run, frames=len(haz_list), interval=500, blit=False
            )
            pbar = tqdm(total=len(haz_list))
            fig.tight_layout()
            ani.save(file_name, writer=writer)
            pbar.close()

        return imp_list

    def _build_exp(self):
        return Exposures(
            data={
                "value": self.eai_exp,
                "latitude": self.coord_exp[:, 0],
                "longitude": self.coord_exp[:, 1],
            },
            crs=self.crs,
            value_unit=self.unit,
            ref_year=0,
            meta=None,
        )

    def _build_exp_event(self, event_id):
        """Write impact of an event as Exposures

        Parameters
        ----------
        event_id : int
            id of the event
        """
        [[idx]] = (self.event_id == event_id).nonzero()
        return Exposures(
            data={
                "value": self.imp_mat[idx].toarray().ravel(),
                "latitude": self.coord_exp[:, 0],
                "longitude": self.coord_exp[:, 1],
            },
            crs=self.crs,
            value_unit=self.unit,
            ref_year=0,
            meta=None,
        )

    def select(
        self,
        event_ids=None,
        event_names=None,
        dates=None,
        coord_exp=None,
        reset_frequency=False,
    ):
        """
        Select a subset of events and/or exposure points from the impact.
        If multiple input variables are not None, it returns all the impacts
        matching at least one of the conditions.

        Notes
        -----
            the frequencies are NOT adjusted. Method to adjust frequencies
        and obtain correct eai_exp:
            1- Select subset of impact according to your choice
            imp = impact.select(...)
            2- Adjust manually the frequency of the subset of impact
            imp.frequency = [...]
            3- Use select without arguments to select all events and recompute
            the eai_exp with the updated frequencies.
            imp = imp.select()

        Parameters
        ----------
        event_ids : list of int, optional
            Selection of events by their id. The default is None.
        event_names : list of str, optional
            Selection of events by their name. The default is None.
        dates : tuple, optional
            (start-date, end-date), events are selected if they are >=
            than start-date and <= than end-date. Dates in same format
            as impact.date (ordinal format of datetime library)
            The default is None.
        coord_exp : np.array, optional
            Selection of exposures coordinates [lat, lon] (in degrees)
            The default is None.
        reset_frequency : bool, optional
            Change frequency of events proportional to difference between first and last
            year (old and new). Assumes annual frequency values. Default: False.

        Raises
        ------
        ValueError
            If the impact matrix is missing, the eai_exp and aai_agg cannot
            be updated for a selection of events and/or exposures.

        Returns
        -------
        imp : climada.engine.impact.Impact
            A new impact object with a selection of events and/or exposures
        """

        nb_events = self.event_id.size
        nb_exp = len(self.coord_exp)

        if self.imp_mat.shape != (nb_events, nb_exp):
            raise ValueError(
                "The impact matrix is missing or incomplete. "
                "The eai_exp and aai_agg cannot be computed. "
                "Please recompute impact.calc() with save_mat=True "
                "before using impact.select()"
            )

        if nb_events == nb_exp:
            LOGGER.warning(
                "The number of events is equal to the number of "
                "exposure points. It is not possible to "
                "differentiate events and exposures attributes. "
                "Please add/remove one event/exposure point. "
                "This is a purely technical limitation of this "
                "method."
            )
            return None

        imp = copy.deepcopy(self)

        # apply event selection to impact attributes
        sel_ev = self._selected_events_idx(event_ids, event_names, dates, nb_events)
        if sel_ev is not None:
            # set all attributes that are 'per event', i.e. have a dimension
            # of length equal to the number of events (=nb_events)
            for attr in get_attributes_with_matching_dimension(imp, [nb_events]):
                value = imp.__getattribute__(attr)
                if isinstance(value, np.ndarray):
                    if value.ndim == 1:
                        setattr(imp, attr, value[sel_ev])
                    else:
                        LOGGER.warning(
                            "Found a multidimensional numpy array "
                            "with one dimension matching the number of events. "
                            "But multidimensional numpy arrays are not handled "
                            "in impact.select"
                        )
                elif isinstance(value, sparse.csr_matrix):
                    setattr(imp, attr, value[sel_ev, :])
                elif isinstance(value, list) and value:
                    setattr(imp, attr, [value[idx] for idx in sel_ev])
                else:
                    pass

            LOGGER.info(
                "The eai_exp and aai_agg are computed for the "
                "selected subset of events WITHOUT modification of "
                "the frequencies."
            )

        # apply exposure selection to impact attributes
        if coord_exp is not None:
            sel_exp = self._selected_exposures_idx(coord_exp)
            imp.coord_exp = imp.coord_exp[sel_exp]
            imp.imp_mat = imp.imp_mat[:, sel_exp]

            # .A1 reduce 1d matrix to 1d array
            imp.at_event = imp.imp_mat.sum(axis=1).A1
            imp.tot_value = None
            LOGGER.info(
                "The total value cannot be re-computed for a "
                "subset of exposures and is set to None."
            )

        # reset frequency if date span has changed (optional):
        if reset_frequency:
            if self.frequency_unit not in ["1/year", "annual", "1/y", "1/a"]:
                LOGGER.warning(
                    "Resetting the frequency is based on the calendar year of given"
                    " dates but the frequency unit here is %s. Consider setting the frequency"
                    " manually for the selection or changing the frequency unit to %s.",
                    self.frequency_unit,
                    DEF_FREQ_UNIT,
                )
            year_span_old = (
                np.abs(
                    dt.datetime.fromordinal(self.date.max()).year
                    - dt.datetime.fromordinal(self.date.min()).year
                )
                + 1
            )
            year_span_new = (
                np.abs(
                    dt.datetime.fromordinal(imp.date.max()).year
                    - dt.datetime.fromordinal(imp.date.min()).year
                )
                + 1
            )
            imp.frequency = imp.frequency * year_span_old / year_span_new

        # cast frequency vector into 2d array for sparse matrix multiplication
        freq_mat = imp.frequency.reshape(len(imp.frequency), 1)
        # .A1 reduce 1d matrix to 1d array
        imp.eai_exp = imp.imp_mat.multiply(freq_mat).sum(axis=0).A1
        imp.aai_agg = imp.eai_exp.sum()

        return imp

    def _selected_events_idx(self, event_ids, event_names, dates, nb_events):
        if all(var is None for var in [dates, event_ids, event_names]):
            return None

        # filter events by date
        if dates is None:
            mask_dt = np.zeros(nb_events, dtype=bool)
        else:
            mask_dt = np.ones(nb_events, dtype=bool)
            date_ini, date_end = dates
            if isinstance(date_ini, str):
                date_ini = u_dt.str_to_date(date_ini)
                date_end = u_dt.str_to_date(date_end)
            mask_dt &= date_ini <= self.date
            mask_dt &= self.date <= date_end
            if not np.any(mask_dt):
                LOGGER.info("No impact event in given date range %s.", dates)

        sel_dt = mask_dt.nonzero()[0]  # Convert bool to indices

        # filter events by id
        if event_ids is None:
            sel_id = np.array([], dtype=int)
        else:
            (sel_id,) = np.isin(self.event_id, event_ids).nonzero()
            # pylint: disable=no-member
            if sel_id.size == 0:
                LOGGER.info("No impact event with given ids %s found.", event_ids)

        # filter events by name
        if event_names is None:
            sel_na = np.array([], dtype=int)
        else:
            (sel_na,) = np.isin(self.event_name, event_names).nonzero()
            # pylint: disable=no-member
            if sel_na.size == 0:
                LOGGER.info("No impact event with given names %s found.", event_names)

        # select events with machting id, name or date field.
        sel_ev = np.unique(np.concatenate([sel_dt, sel_id, sel_na]))

        # if no event found matching ids, names or dates, warn the user
        if sel_ev.size == 0:
            LOGGER.warning("No event matches the selection. ")

        return sel_ev

    def _selected_exposures_idx(self, coord_exp):
        assigned_idx = u_coord.match_coordinates(self.coord_exp, coord_exp, threshold=0)
        sel_exp = (assigned_idx >= 0).nonzero()[0]
        if sel_exp.size == 0:
            LOGGER.warning("No exposure coordinates match the selection.")
        return sel_exp

    @classmethod
    def concat(cls, imp_list: Iterable, reset_event_ids: bool = False):
        """Concatenate impact objects with the same exposure

        This function is useful if, e.g. different impact functions
        have to be applied for different seasons (e.g. for agricultural impacts).

        It checks if the exposures of the passed impact objects are identical and then

        - concatenates the attributes ``event_id``, ``event_name``, ``date``,
          ``frequency``, ``imp_mat``, ``at_event``,
        - sums up the values of attributes ``eai_exp``, ``aai_exp``
        - and takes the following attributes from the first impact object in the passed
          impact list: ``coord_exp``, ``crs``, ``unit``, ``tot_value``,
          ``frequency_unit``, ``haz_type``

        If event ids are not unique among the passed impact objects an error is raised.
        In this case, the user can set ``reset_event_ids=True`` to create unique event ids
        for the concatenated impact.

        If all impact matrices of the impacts in ``imp_list`` are empty,
        the impact matrix of the concatenated impact is also empty.

        Parameters
        ----------
        imp_list : Iterable of climada.engine.impact.Impact
            Iterable of Impact objects to concatenate
        reset_event_ids: boolean, optional
            Reset event ids of the concatenated impact object

        Returns
        --------
        impact: climada.engine.impact.Impact
            New impact object which is a concatenation of all impacts

        Notes
        -----
        - Concatenation of impacts with different exposure (e.g. different countries)
          could also be implemented here in the future.
        """

        def check_unique_attr(attr_name: str):
            """Check if an attribute is unique among all impacts"""
            if len({getattr(imp, attr_name) for imp in imp_list}) > 1:
                raise ValueError(
                    f"Attribute '{attr_name}' must be unique among impacts"
                )

        # Check if single-value attribute are unique
        for attr in ("crs", "tot_value", "unit", "frequency_unit"):
            check_unique_attr(attr)

        # Check exposure coordinates
        imp_iter = iter(imp_list)
        first_imp = next(imp_iter)
        for imp in imp_iter:
            if not np.array_equal(first_imp.coord_exp, imp.coord_exp):
                raise ValueError("The impacts have different exposure coordinates")

        # Stack attributes
        def stack_attribute(attr_name: str) -> np.ndarray:
            """Stack an attribute of all impacts passed to this method"""
            return np.concatenate([getattr(imp, attr_name) for imp in imp_list])

        # Concatenate event IDs
        event_ids = stack_attribute("event_id")
        if reset_event_ids:
            # NOTE: event_ids must not be zero!
            event_ids = np.array(range(len(event_ids))) + 1
        else:
            unique_ids, count = np.unique(event_ids, return_counts=True)
            if np.any(count > 1):
                raise ValueError(
                    f"Duplicate event IDs: {unique_ids[count > 1]}\n"
                    "Consider setting 'reset_event_ids=True'"
                )

        # Concatenate impact matrices
        imp_mats = [imp.imp_mat for imp in imp_list]
        if len({mat.shape[1] for mat in imp_mats}) > 1:
            raise ValueError(
                "Impact matrices do not have the same number of exposure points"
            )
        imp_mat = sparse.vstack(imp_mats)

        # Concatenate other attributes
        kwargs = {
            attr: stack_attribute(attr) for attr in ("date", "frequency", "at_event")
        }

        # Get remaining attributes from first impact object in list
        return cls(
            event_id=event_ids,
            event_name=list(stack_attribute("event_name").flat),
            coord_exp=first_imp.coord_exp,
            crs=first_imp.crs,
            unit=first_imp.unit,
            tot_value=first_imp.tot_value,
            eai_exp=np.nansum([imp.eai_exp for imp in imp_list], axis=0),
            aai_agg=np.nansum([imp.aai_agg for imp in imp_list]),
            imp_mat=imp_mat,
            haz_type=first_imp.haz_type,
            frequency_unit=first_imp.frequency_unit,
            **kwargs,
        )

    def match_centroids(
        self, hazard, distance="euclidean", threshold=u_coord.NEAREST_NEIGHBOR_THRESHOLD
    ):
        """
        Finds the closest hazard centroid for each impact coordinate.
        Creates a temporary GeoDataFrame and uses ``u_coord.match_centroids()``.
        See there for details and parameters

        Parameters
        ----------
        hazard : Hazard
            Hazard to match (with raster or vector centroids).
        distance : str, optional
            Distance to use in case of vector centroids.
            Possible values are "euclidean", "haversine" and "approx".
            Default: "euclidean"
        threshold : float
            If the distance (in km) to the nearest neighbor exceeds `threshold`,
            the index `-1` is assigned.
            Set `threshold` to 0, to disable nearest neighbor matching.
            Default: 100 (km)

        Returns
        -------
        np.array
            array of closest Hazard centroids, aligned with the Impact's `coord_exp` array
        """

        return u_coord.match_centroids(
            self._build_exp().gdf,
            hazard.centroids,
            distance=distance,
            threshold=threshold,
        )


@dataclass
class ImpactFreqCurve:
    """Impact exceedence frequency curve."""

    return_per: np.ndarray = field(default_factory=lambda: np.empty(0))
    """return period"""

    impact: np.ndarray = field(default_factory=lambda: np.empty(0))
    """impact exceeding frequency"""

    unit: str = ""
    """value unit used (given by exposures unit)"""

    frequency_unit: str = DEF_FREQ_UNIT
    """value unit used (given by exposures unit)"""

    label: str = ""
    """string describing source data"""

    def plot(self, axis=None, log_frequency=False, **kwargs):
        """Plot impact frequency curve.

        Parameters
        ----------
        axis : matplotlib.axes.Axes, optional
            axis to use
        log_frequency : boolean, optional
            plot logarithmioc exceedance frequency on x-axis
        kwargs : dict, optional
            arguments for plot matplotlib function, e.g. color='b'

        Returns
        -------
        matplotlib.axes.Axes
        """
        if not axis:
            _, axis = plt.subplots(1, 1)
        axis.set_title(self.label)
        axis.set_ylabel("Impact (" + self.unit + ")")
        if log_frequency:
            axis.set_xlabel(f"Exceedance frequency ({self.frequency_unit})")
            axis.set_xscale("log")
            axis.plot(self.return_per**-1, self.impact, **kwargs)
        else:
            axis.set_xlabel("Return period (year)")
            axis.plot(self.return_per, self.impact, **kwargs)
        return axis<|MERGE_RESOLUTION|>--- conflicted
+++ resolved
@@ -1178,10 +1178,7 @@
         return_periods=(25, 50, 100, 250),
         log10_scale=True,
         axis=None,
-<<<<<<< HEAD
-=======
         mask_distance=0.01,
->>>>>>> 125a3e21
         kwargs_local_exceedance_impact=None,
         **kwargs,
     ):
@@ -1198,14 +1195,11 @@
             plot impact as log10(impact). Default: True
         smooth : bool, optional
             smooth plot to plot.RESOLUTIONxplot.RESOLUTION. Default: True
-<<<<<<< HEAD
-=======
         mask_distance: float, optional
             Only regions are plotted that are closer to any of the data points than this distance,
             relative to overall plot size. For instance, to only plot values
             at the centroids, use mask_distance=0.01. If None, the plot is not masked.
             Default is 0.01.
->>>>>>> 125a3e21
         kwargs_local_exceedance_impact: dict
             Dictionary of keyword arguments for the method impact.local_exceedance_impact.
         kwargs : dict, optional
@@ -1240,24 +1234,6 @@
 
         impacts_stats, title, column_labels = self.local_exceedance_impact(
             return_periods, **kwargs_local_exceedance_impact
-<<<<<<< HEAD
-        )
-
-        impacts_stats_vals = impacts_stats.values[:, 1:].T.astype(float)
-        if not log10_scale:
-            min_impact, max_impact = np.nanmin(impacts_stats_vals), np.nanmax(
-                impacts_stats_vals
-            )
-            kwargs.update(
-                {
-                    "norm": Normalize(vmin=min_impact, vmax=max_impact),
-                }
-            )
-
-        axis = u_plot.plot_from_gdf(
-            impacts_stats, title, column_labels, axis=axis, **kwargs
-        )
-=======
         )
 
         impacts_stats_vals = impacts_stats.values[:, 1:].T.astype(float)
@@ -1279,7 +1255,6 @@
             mask_distance=mask_distance,
             **kwargs,
         )
->>>>>>> 125a3e21
         return axis, impacts_stats_vals
 
     def write_csv(self, file_name):
