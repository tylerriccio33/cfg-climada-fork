"""
This file is part of CLIMADA.

Copyright (C) 2017 ETH Zurich, CLIMADA contributors listed in AUTHORS.

CLIMADA is free software: you can redistribute it and/or modify it under the
terms of the GNU General Public License as published by the Free
Software Foundation, version 3.

CLIMADA is distributed in the hope that it will be useful, but WITHOUT ANY
WARRANTY; without even the implied warranty of MERCHANTABILITY or FITNESS FOR A
PARTICULAR PURPOSE.  See the GNU General Public License for more details.

You should have received a copy of the GNU General Public License along
with CLIMADA. If not, see <https://www.gnu.org/licenses/>.

---

Define Calc (uncertainty calculate) class.
"""

import logging
import copy
import itertools

import datetime as dt

import pandas as pd
import numpy as np

from climada.util.value_representation import sig_dig as u_sig_dig
from climada.engine.unsequa import UncOutput

LOGGER = logging.getLogger(__name__)


class Calc():
    """
    Base class for uncertainty quantification

    Contains the generic sampling and sensitivity methods. For computing
    the uncertainty distribution for specific CLIMADA outputs see
    the subclass CalcImpact and CalcCostBenefit.

    Attributes
    ----------
    _input_var_names : tuple(str)
        Names of the required uncertainty variables.
    _metric_names : tuple(str)
        Names of the output metrics.

    Notes
    -----
    Parallelization logics: for computation of the uncertainty users may
    specify a number N of processes on which to perform the computations in
    parallel. Since the computation for each individual sample of the
    input parameters is independent of one another, we implemented a simple
    distribution on the processes.

    1. The samples are divided in N equal sub-sample chunks
    2. Each chunk of samples is sent as one to a node for processing

    Hence, this is equivalent to the user running the computation N times,
    once for each sub-sample.
    Note that for each process, all the input variables must be copied once,
    and hence each parallel process requires roughly the same amount of memory
    as if a single process would be used.

    This approach differs from the usual parallelization strategy (where individual
    samples are distributed), because each sample requires the entire input data.
    With this method, copying data between processes is reduced to a minimum.

    Parallelization is currently not available for the sensitivity computation,
    as this requires all samples simoultenaously in the current implementation
    of the SaLib library.
    """

    _input_var_names = ()
    """Names of the required uncertainty variables"""

    _metric_names = ()
    """Names of the output metrics"""

    def __init__(self):
        """
        Empty constructor to be overwritten by subclasses
        """

    def check_distr(self):
        """
        Log warning if input parameters repeated among input variables

        Returns
        -------
        True.

        """

        distr_dict = dict()
        for input_var in self.input_vars:
            for input_param_name, input_param_func in input_var.distr_dict.items():
                if input_param_name in distr_dict:
                    func = distr_dict[input_param_name]
                    x = np.linspace(func.ppf(0.01), func.ppf(0.99), 100)
                    if not np.all(func.cdf(x) == input_param_func.cdf(x)):
                        raise ValueError(
                            f"The input parameter {input_param_name}"
                            " is shared among two input variables with"
                            " different distributions."
                            )
                    LOGGER.warning(
                        "\n\nThe input parameter %s is shared "
                        "among at least 2 input variables. Their uncertainty is "
                        "thus computed with the same samples for this "
                        "input paramter.\n\n", input_param_name
                        )
                distr_dict[input_param_name] = input_param_func
        return True

    @property
    def input_vars(self):
        """
        Uncertainty variables

        Returns
        -------
        tuple(UncVar)
            All uncertainty variables associated with the calculation

        """
        return tuple(getattr(self, var) for var in self._input_var_names)

    @property
    def distr_dict(self):
        """
        Dictionary of the input variable distribution

        Probabilitiy density distribution of all the parameters of all the
        uncertainty variables listed in self.InputVars

        Returns
        -------
        distr_dict : dict( sp.stats objects )
            Dictionary of all probability density distributions.

        """

        distr_dict = dict()
        for input_var in self.input_vars:
            distr_dict.update(input_var.distr_dict)
        return distr_dict

    def est_comp_time(self, n_samples, time_one_run, processes=None):
        """
        Estimate the computation time

        Parameters
        ----------
        n_samples : int/float
            The total number of samples
        time_one_run : int/float
            Estimated computation time for one parameter set in seconds
        pool : pathos.pool, optional
            pool that would be used for parallel computation.
            The default is None.

        Returns
        -------
        Estimated computation time in secs.

        """
        time_one_run = u_sig_dig(time_one_run, n_sig_dig=3)
        if time_one_run > 5:
            LOGGER.warning("Computation time for one set of parameters is "
                "%.2fs. This is rather long."
                "Potential reasons: InputVars are loading data, centroids have "
                "been assigned to exp before defining input_var, ..."
                "\n If computation cannot be reduced, consider using"
                " a surrogate model https://www.uqlab.com/", time_one_run)
        total_time = n_samples * time_one_run / processes
        LOGGER.info("\n\nEstimated computaion time: %s\n",
                    dt.timedelta(seconds=total_time))

        return total_time

    def make_sample(self, N, sampling_method='saltelli',
                    sampling_kwargs = None):
        """
        Make samples of the input variables

        For all input parameters, sample from their respective
        distributions using the chosen sampling_method from SALib.
        https://salib.readthedocs.io/en/latest/api.html

        This sets the attributes
        unc_output.samples_df,
        unc_output.sampling_method,
        unc_output.sampling_kwargs.

        Parameters
        ----------
        N : int
            Number of samples as used in the sampling method from SALib
        sampling_method : str, optional
            The sampling method as defined in SALib. Possible choices:
            'dgsm', 'fast_sampler', 'ff', 'finite_diff', 'latin', 'morris', 'saltelli',
             https://salib.readthedocs.io/en/latest/api.html
            The default is 'saltelli'.
        sampling_kwargs : kwargs, optional
            Optional keyword arguments passed on to the SALib sampling_method.
            The default is None.

        Returns
        -------
        unc_output : climada.engine.uncertainty.unc_output.UncOutput()
            Uncertainty data object with the samples

        See Also
        --------
        SALib.sample: sampling methods from SALib SALib.sample
            https://salib.readthedocs.io/en/latest/api.html

        """

        if sampling_kwargs is None:
            sampling_kwargs = {}

        param_labels = list(self.distr_dict.keys())
        problem_sa = {
            'num_vars' : len(param_labels),
            'names' : param_labels,
            'bounds' : [[0, 1]]*len(param_labels)
            }

        uniform_base_sample = self._make_uniform_base_sample(N, problem_sa,
                                                             sampling_method,
                                                             sampling_kwargs)
        df_samples = pd.DataFrame(uniform_base_sample, columns=param_labels)
        for param in list(df_samples):
            df_samples[param] = df_samples[param].apply(
                self.distr_dict[param].ppf
                )

        sampling_kwargs = {
            key: str(val)
            for key, val in sampling_kwargs.items()
            }
        df_samples.attrs['sampling_method'] = sampling_method
        df_samples.attrs['sampling_kwargs'] = tuple(sampling_kwargs.items())

        unc_output = UncOutput(df_samples)
        LOGGER.info("Effective number of made samples: %d", unc_output.n_samples)
        return unc_output

    def _make_uniform_base_sample(self, N, problem_sa, sampling_method,
                                  sampling_kwargs):
        """
        Make a uniform distributed [0,1] sample for the defined
        uncertainty parameters (self.param_labels) with the chosen
        method from SALib (self.sampling_method)
        https://salib.readthedocs.io/en/latest/api.html

        Parameters
        ----------
        N: int
            Number of samples as defined for the SALib sample method.
            Note that the effective number of created samples might be
            larger (c.f. SALib)
        problem_sa: dict()
            Description of input variables. Is used as argument for the
            SALib sampling method.
        sampling_method: string
            The sampling method as defined in SALib. Possible choices:
            'dgsm', 'fast_sampler', 'ff', 'finite_diff', 'latin', 'morris', 'saltelli',
            https://salib.readthedocs.io/en/latest/api.html
        sampling_kwargs: dict()
            Optional keyword arguments passed on to the SALib sampling method.

        Returns
        -------
        sample_uniform : np.matrix
            Returns a NumPy matrix containing the sampled uncertainty
            parameters using the defined sampling method

        """

        if sampling_kwargs is None:
            sampling_kwargs = {}

        #Import the named submodule from the SALib sample module
        #From the workings of __import__ the use of 'from_list' is necessary
        #c.f. https://stackoverflow.com/questions/2724260/why-does-pythons-import-require-fromlist
        import importlib # pylint: disable=import-outside-toplevel
        salib_sampling_method = importlib.import_module(f'SALib.sample.{sampling_method}')
        sample_uniform = salib_sampling_method.sample(
            problem = problem_sa, N = N, **sampling_kwargs)
        return sample_uniform

    def sensitivity(self, unc_output, sensitivity_method = 'sobol',
                         sensitivity_kwargs = None):
        """
        Compute the sensitivity indices using SALib.

        Prior to doing the sensitivity analysis, one must compute the
        uncertainty (distribution) of the output values
        (with self.uncertainty()) for all the samples
        (rows of self.samples_df).

        According to Wikipedia, sensitivity analysis is “the study of how the
        uncertainty in the output of a mathematical model or system (numerical
        or otherwise) can be apportioned to different sources of uncertainty
        in its inputs.” The sensitivity of each input is often represented by
        a numeric value, called the sensitivity index. Sensitivity indices
        come in several forms.

        This sets the attributes:
        sens_output.sensistivity_method
        sens_output.sensitivity_kwargs
        sens_output.xxx_sens_df for each metric unc_output.xxx_unc_df

        Parameters
        ----------
        unc_output : climada.engine.unsequa.UncOutput
            Uncertainty data object in which to store the sensitivity indices
        sensitivity_method : str, optional
<<<<<<< HEAD
            Sensitivity analysis method from SALib.analyse. Possible choices: 'fast', 'rbd_fast',
            'morris', 'sobol', 'delta', 'dgsm', 'ff', 'pawn', 'rhdm', 'rsa', 'discrepancy'. 
            Note that in Salib, sampling methods and sensitivity
            analysis methods should be used in specific pairs:
=======
            sensitivity analysis method from SALib.analyse
            Possible choices:
                'fast', 'rbd_fact', 'morris', 'sobol', 'delta', 'ff'
            The default is 'sobol'.
            Note that in Salib, sampling methods and sensitivity analysis
            methods should be used in specific pairs.
>>>>>>> 4a85f661
            https://salib.readthedocs.io/en/latest/api.html
        sensitivity_kwargs: dict, optional
            Keyword arguments of the chosen SALib analyse method.
            The default is to use SALib's default arguments.

        Returns
        -------
        sens_output : climada.engine.unsequa.UncOutput
            Uncertainty data object with all the sensitivity indices,
            and all the uncertainty data copied over from unc_output.

        """

        if sensitivity_kwargs is None:
            sensitivity_kwargs = {}

        #Check compatibility of sampling and sensitivity methods
        unc_output.check_salib(sensitivity_method)

        #Import the named submodule from the SALib analyse module
        #From the workings of __import__ the use of 'from_list' is necessary
        #c.f. https://stackoverflow.com/questions/2724260/why-does-pythons-import-require-fromlist
        method = getattr(
            __import__('SALib.analyze',
                       fromlist=[sensitivity_method]
                       ),
            sensitivity_method
            )

        sens_output = copy.deepcopy(unc_output)

        #Certaint Salib method required model input (X) and output (Y), others
        #need only ouput (Y)
        salib_kwargs = method.analyze.__code__.co_varnames  # obtain all kwargs of the salib method
        X = unc_output.samples_df.to_numpy() if 'X' in salib_kwargs else None

        for metric_name in self._metric_names:
            unc_df = unc_output.get_unc_df(metric_name)
            sens_df = _calc_sens_df(method, unc_output.problem_sa, sensitivity_kwargs,
                                    unc_output.param_labels, X, unc_df)
            sens_output.set_sens_df(metric_name, sens_df)
        sensitivity_kwargs = {
            key: str(val)
            for key, val in sensitivity_kwargs.items()}
        sens_output.sensitivity_method = sensitivity_method
        sens_output.sensitivity_kwargs = tuple(sensitivity_kwargs.items())

        return sens_output


def _multiprocess_chunksize(samples_df, processes):
    """Divides the samples into chunks for multiprocesses computing

    The goal is to send to each processing node an equal number
    of samples to process. This make the parallel processing anologous
    to running the uncertainty assessment independently on each nodes
    for a subset of the samples, instead of distributing individual samples
    on the nodes dynamically. Hence, all the heavy input variables
    are copied/sent once to each node only.

    Parameters
    ----------
    samples_df : pd.DataFrame
        samples dataframe
    processes : int
        number of processes

    Returns
    -------
    int
        the number of samples in each chunk
    """
    return np.ceil(
        samples_df.shape[0] / processes
        ).astype(int)


def _transpose_chunked_data(metrics):
    """Transposes the output metrics lists from one list per
    chunk of samples to one list per output metric

    [ [x1, [y1, z1]], [x2, [y2, z2]] ] ->
    [ [x1, x2], [[y1, z1], [y2, z2]] ]

    Parameters
    ----------
    metrics : list
        list of list as returned by the uncertainty mapings

    Returns
    -------
    list
        list of climada output uncertainty

    See Also
    --------
    calc_impact._map_impact_calc
        map for impact uncertainty
    calc_cost_benefits._map_costben_calc
        map for cost benefit uncertainty
    """
    return [
        list(itertools.chain.from_iterable(x))
        for x in zip(*metrics)
        ]


def _sample_parallel_iterator(samples, chunksize, **kwargs):
    """
    Make iterator over chunks of samples
    with repeated kwargs for each chunk.

    Parameters
    ----------
    samples : pd.DataFrame
        Dataframe of samples
    **kwargs : arguments to repeat
        Arguments to repeat for parallel computations

    Returns
    -------
    iterator
        suitable for methods _map_impact_calc and _map_costben_calc

    """
    def _chunker(df, size):
        """
        Divide the dataframe into chunks of size number of lines
        """
        for pos in range(0, len(df), size):
            yield df.iloc[pos:pos + size]

    return zip(
        _chunker(samples, chunksize),
        *(itertools.repeat(item) for item in kwargs.values())
        )


def _calc_sens_df(method, problem_sa, sensitivity_kwargs, param_labels, X, unc_df):
    """Compute the sensitifity indices

    Parameters
    ----------
    method : str
        SALib sensitivity method name
    problem_sa :dict
        dictionnary for sensitivty method for SALib
    sensitivity_kwargs : kwargs
        passed on to SALib.method.analyse
    param_labels : list(str)
        list of name of uncertainty input parameters
    X : numpy.ndarray
        array of input parameter samples
    unc_df : DataFrame
        Dataframe containing the uncertainty values

    Returns
    -------
    DataFrame
        Values of the sensitivity indices
    """
    sens_first_order_dict = {}
    sens_second_order_dict = {}
    for (submetric_name, metric_unc) in unc_df.items():
        Y = metric_unc.to_numpy()
        if X is not None:
            sens_indices = method.analyze(problem_sa, X, Y,
                                                    **sensitivity_kwargs)
        else:
            sens_indices = method.analyze(problem_sa, Y,
                                                    **sensitivity_kwargs)
        sens_first_order = np.array([
            np.array(si_val_array)
            for si, si_val_array in sens_indices.items()
            if (np.array(si_val_array).ndim == 1 and si!='names')  # dirty trick due to Salib incoherent output
            ]).ravel()
        sens_first_order_dict[submetric_name] = sens_first_order

        sens_second_order = np.array([
            np.array(si_val_array)
            for si_val_array in sens_indices.values()
            if np.array(si_val_array).ndim == 2
            ]).ravel()
        sens_second_order_dict[submetric_name] = sens_second_order

    #sens_first_order_df = pd.DataFrame(sens_first_order_dict, dtype=np.number)
    # Assume sens_first_order_dict is a dictionary where values are lists/arrays of varying lengths
    sens_first_order_df = pd.DataFrame({k: pd.Series(v, dtype=object) for k, v in sens_first_order_dict.items()})

    if not sens_first_order_df.empty:
        si_names_first_order, param_names_first_order = _si_param_first(param_labels, sens_indices)
        sens_first_order_df.insert(0, 'si', si_names_first_order)
        sens_first_order_df.insert(1, 'param', param_names_first_order)
        sens_first_order_df.insert(2, 'param2', None)


    sens_second_order_df = pd.DataFrame(sens_second_order_dict)
    if not sens_second_order_df.empty:
        si_names_second_order, param_names_second_order, param_names_second_order_2 = \
            _si_param_second(param_labels, sens_indices)
        sens_second_order_df.insert(0, 'si', si_names_second_order,)
        sens_second_order_df.insert(1, 'param', param_names_second_order)
        sens_second_order_df.insert(2, 'param2', param_names_second_order_2)

    sens_df = pd.concat(
        [sens_first_order_df, sens_second_order_df]
        ).reset_index(drop=True)

    return sens_df


def _si_param_first(param_labels, sens_indices):
    """Extract the first order sensivity indices from SALib ouput

    Parameters
    ----------
    param_labels : list(str)
        name of the unceratinty input parameters
    sens_indices : dict
       sensitivity indidices dictionnary as produced by SALib

    Returns
    -------
    si_names_first_order, param_names_first_order: list, list
        Names of the sensivity indices of first order for all input parameters
        and Parameter names for each sentivity index
    """
    n_params  = len(param_labels)

    si_name_first_order_list = [
        key
        for key, array in sens_indices.items()
        if (np.array(array).ndim == 1 and key!='names')  # dirty trick due to Salib incoherent output
        ]
    si_names_first_order = [
        si
        for si in si_name_first_order_list
        for _ in range(n_params)
        ]
    param_names_first_order = param_labels * len(si_name_first_order_list)
    return si_names_first_order, param_names_first_order


def _si_param_second(param_labels, sens_indices):
    """Extract second order sensitivity indices

    Parameters
    ----------
    param_labels : list(str)
        name of the unceratinty input parameters
    sens_indices : dict
       sensitivity indidices dictionnary as produced by SALib

    Returns
    -------
    si_names_second_order, param_names_second_order, param_names_second_order_2: list, list, list
        Names of the sensivity indices of second order for all input parameters
        and Pairs of parameter names for each 2nd order sentivity index
    """
    n_params  = len(param_labels)
    si_name_second_order_list = [
        key
        for key, array in sens_indices.items()
        if np.array(array).ndim == 2
        ]
    si_names_second_order = [
        si
        for si in si_name_second_order_list
        for _ in range(n_params**2)
        ]
    param_names_second_order_2 = param_labels \
        * len(si_name_second_order_list) * n_params
    param_names_second_order = [
        param
        for param in param_labels
        for _ in range(n_params)
        ] * len(si_name_second_order_list)
    return si_names_second_order, param_names_second_order, param_names_second_order_2<|MERGE_RESOLUTION|>--- conflicted
+++ resolved
@@ -323,19 +323,10 @@
         unc_output : climada.engine.unsequa.UncOutput
             Uncertainty data object in which to store the sensitivity indices
         sensitivity_method : str, optional
-<<<<<<< HEAD
             Sensitivity analysis method from SALib.analyse. Possible choices: 'fast', 'rbd_fast',
-            'morris', 'sobol', 'delta', 'dgsm', 'ff', 'pawn', 'rhdm', 'rsa', 'discrepancy'. 
+            'morris', 'sobol', 'delta', 'dgsm', 'ff', 'pawn', 'rhdm', 'rsa', 'discrepancy'.
             Note that in Salib, sampling methods and sensitivity
             analysis methods should be used in specific pairs:
-=======
-            sensitivity analysis method from SALib.analyse
-            Possible choices:
-                'fast', 'rbd_fact', 'morris', 'sobol', 'delta', 'ff'
-            The default is 'sobol'.
-            Note that in Salib, sampling methods and sensitivity analysis
-            methods should be used in specific pairs.
->>>>>>> 4a85f661
             https://salib.readthedocs.io/en/latest/api.html
         sensitivity_kwargs: dict, optional
             Keyword arguments of the chosen SALib analyse method.
