"""
This file is part of CLIMADA.

Copyright (C) 2017 ETH Zurich, CLIMADA contributors listed in AUTHORS.

CLIMADA is free software: you can redistribute it and/or modify it under the
terms of the GNU General Public License as published by the Free
Software Foundation, version 3.

CLIMADA is distributed in the hope that it will be useful, but WITHOUT ANY
WARRANTY; without even the implied warranty of MERCHANTABILITY or FITNESS FOR A
PARTICULAR PURPOSE.  See the GNU General Public License for more details.

You should have received a copy of the GNU General Public License along
with CLIMADA. If not, see <https://www.gnu.org/licenses/>.

---

Test Impact class.
"""
import unittest
from pathlib import Path
import numpy as np
from scipy import sparse

from climada import CONFIG
from climada.entity.tag import Tag
from climada.hazard.tag import Tag as TagHaz
from climada.entity.entity_def import Entity
from climada.hazard.base import Hazard
from climada.engine.impact import Impact
from climada.util.constants import ENT_DEMO_TODAY, DEF_CRS
import climada.hazard.test as hazard_test
import climada.engine.test as engine_test

DATA_FOLDER = Path(engine_test.__file__).parent.joinpath('data')
HAZ_TEST_MAT = Path(hazard_test.__file__).parent.joinpath('data', 'atl_prob_no_name.mat')

class TestFreqCurve(unittest.TestCase):
    """Test exceedence frequency curve computation"""
    def test_ref_value_pass(self):
        """Test result against reference value"""
        imp = Impact()
        imp.frequency = np.ones(10) * 6.211180124223603e-04
        imp.at_event = np.zeros(10)
        imp.at_event[0] = 0
        imp.at_event[1] = 0.400665463736549e9
        imp.at_event[2] = 3.150330960044466e9
        imp.at_event[3] = 3.715826406781887e9
        imp.at_event[4] = 2.900244271902339e9
        imp.at_event[5] = 0.778570745161971e9
        imp.at_event[6] = 0.698736262566472e9
        imp.at_event[7] = 0.381063674256423e9
        imp.at_event[8] = 0.569142464157450e9
        imp.at_event[9] = 0.467572545849132e9
        imp.unit = 'USD'

        ifc = imp.calc_freq_curve()
        self.assertEqual(10, len(ifc.return_per))
        self.assertEqual(1610.0000000000000, ifc.return_per[9])
        self.assertEqual(805.00000000000000, ifc.return_per[8])
        self.assertEqual(536.66666666666663, ifc.return_per[7])
        self.assertEqual(402.500000000000, ifc.return_per[6])
        self.assertEqual(322.000000000000, ifc.return_per[5])
        self.assertEqual(268.33333333333331, ifc.return_per[4])
        self.assertEqual(230.000000000000, ifc.return_per[3])
        self.assertEqual(201.250000000000, ifc.return_per[2])
        self.assertEqual(178.88888888888889, ifc.return_per[1])
        self.assertEqual(161.000000000000, ifc.return_per[0])
        self.assertEqual(10, len(ifc.impact))
        self.assertEqual(3.715826406781887e9, ifc.impact[9])
        self.assertEqual(3.150330960044466e9, ifc.impact[8])
        self.assertEqual(2.900244271902339e9, ifc.impact[7])
        self.assertEqual(0.778570745161971e9, ifc.impact[6])
        self.assertEqual(0.698736262566472e9, ifc.impact[5])
        self.assertEqual(0.569142464157450e9, ifc.impact[4])
        self.assertEqual(0.467572545849132e9, ifc.impact[3])
        self.assertEqual(0.400665463736549e9, ifc.impact[2])
        self.assertEqual(0.381063674256423e9, ifc.impact[1])
        self.assertEqual(0, ifc.impact[0])
        self.assertEqual('Exceedance frequency curve', ifc.label)
        self.assertEqual('USD', ifc.unit)

    def test_ref_value_rp_pass(self):
        """Test result against reference value with given return periods"""
        imp = Impact()
        imp.frequency = np.ones(10) * 6.211180124223603e-04
        imp.at_event = np.zeros(10)
        imp.at_event[0] = 0
        imp.at_event[1] = 0.400665463736549e9
        imp.at_event[2] = 3.150330960044466e9
        imp.at_event[3] = 3.715826406781887e9
        imp.at_event[4] = 2.900244271902339e9
        imp.at_event[5] = 0.778570745161971e9
        imp.at_event[6] = 0.698736262566472e9
        imp.at_event[7] = 0.381063674256423e9
        imp.at_event[8] = 0.569142464157450e9
        imp.at_event[9] = 0.467572545849132e9
        imp.unit = 'USD'

        ifc = imp.calc_freq_curve(np.array([100, 500, 1000]))
        self.assertEqual(3, len(ifc.return_per))
        self.assertEqual(100, ifc.return_per[0])
        self.assertEqual(500, ifc.return_per[1])
        self.assertEqual(1000, ifc.return_per[2])
        self.assertEqual(3, len(ifc.impact))
        self.assertEqual(0, ifc.impact[0])
        self.assertEqual(2320408028.5695677, ifc.impact[1])
        self.assertEqual(3287314329.129928, ifc.impact[2])
        self.assertEqual('Exceedance frequency curve', ifc.label)
        self.assertEqual('USD', ifc.unit)

class TestOneExposure(unittest.TestCase):
    """Test one_exposure function"""
    def test_ref_value_insure_pass(self):
        """Test result against reference value"""
        # Read demo entity values
        # Set the entity default file to the demo one
        ent = Entity()
        ent.read_excel(ENT_DEMO_TODAY)
        ent.check()

        # Read default hazard file
<<<<<<< HEAD
        hazard = Hazard.from_mat(HAZ_TEST_MAT)
=======
        hazard = Hazard.from_mat(HAZ_TEST_MAT, haz_type='TC')
>>>>>>> 6180ad0d
        # Create impact object
        impact = Impact()
        impact.at_event = np.zeros(hazard.intensity.shape[0])
        impact.eai_exp = np.zeros(len(ent.exposures.gdf.value))
        impact.tot_value = 0

        # Assign centroids to exposures
        ent.exposures.assign_centroids(hazard)

        # Compute impact for 6th exposure
        iexp = 5
        # Take its impact function
        imp_id = ent.exposures.gdf.impf_TC[iexp]
        imp_fun = ent.impact_funcs.get_func(hazard.tag.haz_type, imp_id)
        # Compute
        insure_flag = True
        impact._exp_impact(np.array([iexp]), ent.exposures, hazard, imp_fun, insure_flag)

        self.assertEqual(impact.eai_exp.size, ent.exposures.gdf.shape[0])
        self.assertEqual(impact.at_event.size, hazard.intensity.shape[0])

        events_pos = hazard.intensity[:, ent.exposures.gdf.centr_TC[iexp]].nonzero()[0]
        res_exp = np.zeros((ent.exposures.gdf.shape[0]))
        res_exp[iexp] = np.sum(impact.at_event[events_pos] * hazard.frequency[events_pos])
        np.testing.assert_array_equal(res_exp, impact.eai_exp)

        self.assertEqual(0, impact.at_event[12])
        # Check first 3 values
        self.assertEqual(0, impact.at_event[12])
        self.assertEqual(0, impact.at_event[41])
        self.assertEqual(1.0626600695059455e+06, impact.at_event[44])

        # Check intermediate values
        self.assertEqual(0, impact.at_event[6281])
        self.assertEqual(0, impact.at_event[4998])
        self.assertEqual(0, impact.at_event[9527])
        self.assertEqual(1.3318063850487845e+08, impact.at_event[7192])
        self.assertEqual(4.667108555054083e+06, impact.at_event[8624])

        # Check last 3 values
        self.assertEqual(0, impact.at_event[14349])
        self.assertEqual(0, impact.at_event[14347])
        self.assertEqual(0, impact.at_event[14309])

class TestCalc(unittest.TestCase):
    """Test impact calc method."""

    def test_ref_value_pass(self):
        """Test result against reference value"""
        # Read default entity values
        ent = Entity.from_excel(ENT_DEMO_TODAY)
        ent.check()

        # Read default hazard file
<<<<<<< HEAD
        hazard = Hazard.from_mat(HAZ_TEST_MAT)
=======
        hazard = Hazard.from_mat(HAZ_TEST_MAT, haz_type='TC')
>>>>>>> 6180ad0d
        # Create impact object
        impact = Impact()

        # Assign centroids to exposures
        ent.exposures.assign_centroids(hazard)

        # Compute the impact over the whole exposures
        impact.calc(ent.exposures, ent.impact_funcs, hazard)

        # Check result
        num_events = len(hazard.event_id)
        num_exp = ent.exposures.gdf.shape[0]
        # Check relative errors as well when absolute value gt 1.0e-7
        # impact.at_event == EDS.damage in MATLAB
        self.assertEqual(num_events, len(impact.at_event))
        self.assertEqual(0, impact.at_event[0])
        self.assertEqual(0, impact.at_event[int(num_events / 2)])
        self.assertAlmostEqual(1.472482938320243e+08, impact.at_event[13809])
        self.assertEqual(7.076504723057620e+10, impact.at_event[12147])
        self.assertEqual(0, impact.at_event[num_events - 1])
        # impact.eai_exp == EDS.ED_at_centroid in MATLAB
        self.assertEqual(num_exp, len(impact.eai_exp))
        self.assertAlmostEqual(1.518553670803242e+08, impact.eai_exp[0])
        self.assertAlmostEqual(1.373490457046383e+08, impact.eai_exp[int(num_exp / 2)], 6)
        self.assertAlmostEqual(1.373490457046383e+08, impact.eai_exp[int(num_exp / 2)], 5)
        self.assertAlmostEqual(1.066837260150042e+08, impact.eai_exp[num_exp - 1], 6)
        self.assertAlmostEqual(1.066837260150042e+08, impact.eai_exp[int(num_exp - 1)], 5)
        # impact.tot_value == EDS.Value in MATLAB
        # impact.aai_agg == EDS.ED in MATLAB
        self.assertAlmostEqual(6.570532945599105e+11, impact.tot_value)
        self.assertAlmostEqual(6.512201157564421e+09, impact.aai_agg, 5)
        self.assertAlmostEqual(6.512201157564421e+09, impact.aai_agg, 5)

    def test_calc_imp_mat_pass(self):
        """Test save imp_mat"""
        # Read default entity values
        ent = Entity.from_excel(ENT_DEMO_TODAY)
        ent.check()

        # Read default hazard file
<<<<<<< HEAD
        hazard = Hazard.from_mat(HAZ_TEST_MAT)
=======
        hazard = Hazard.from_mat(HAZ_TEST_MAT, haz_type='TC')
>>>>>>> 6180ad0d
        # Create impact object
        impact = Impact()

        # Assign centroids to exposures
        ent.exposures.assign_centroids(hazard)

        # Compute the impact over the whole exposures
        impact.calc(ent.exposures, ent.impact_funcs, hazard, save_mat=True)
        self.assertIsInstance(impact.imp_mat, sparse.csr_matrix)
        self.assertEqual(impact.imp_mat.shape, (hazard.event_id.size,
                                                ent.exposures.gdf.value.size))
        np.testing.assert_array_almost_equal_nulp(
            np.array(impact.imp_mat.sum(axis=1)).ravel(), impact.at_event, nulp=5)
        np.testing.assert_array_almost_equal_nulp(
            np.sum(impact.imp_mat.toarray() * impact.frequency[:, None], axis=0).reshape(-1),
            impact.eai_exp)

    def test_calc_impf_pass(self):
        """Execute when no impf_HAZ present, but only impf_"""
        ent = Entity.from_excel(ENT_DEMO_TODAY)
        self.assertTrue('impf_TC' in ent.exposures.gdf.columns)
        ent.exposures.gdf.rename(columns={'impf_TC': 'impf_'}, inplace=True)
        self.assertFalse('impf_TC' in ent.exposures.gdf.columns)
        ent.check()

        # Read default hazard file
<<<<<<< HEAD
        hazard = Hazard.from_mat(HAZ_TEST_MAT)
=======
        hazard = Hazard.from_mat(HAZ_TEST_MAT, haz_type='TC')
>>>>>>> 6180ad0d
        # Create impact object
        impact = Impact()
        impact.calc(ent.exposures, ent.impact_funcs, hazard)

        # Check result
        num_events = len(hazard.event_id)
        num_exp = ent.exposures.gdf.shape[0]
        # Check relative errors as well when absolute value gt 1.0e-7
        # impact.at_event == EDS.damage in MATLAB
        self.assertEqual(num_events, len(impact.at_event))
        self.assertEqual(0, impact.at_event[0])
        self.assertEqual(0, impact.at_event[int(num_events / 2)])
        self.assertAlmostEqual(1.472482938320243e+08, impact.at_event[13809])
        self.assertEqual(7.076504723057620e+10, impact.at_event[12147])
        self.assertEqual(0, impact.at_event[num_events - 1])
        # impact.eai_exp == EDS.ED_at_centroid in MATLAB
        self.assertEqual(num_exp, len(impact.eai_exp))
        self.assertAlmostEqual(1.518553670803242e+08, impact.eai_exp[0])
        self.assertAlmostEqual(1.373490457046383e+08, impact.eai_exp[int(num_exp / 2)], 6)
        self.assertAlmostEqual(1.373490457046383e+08, impact.eai_exp[int(num_exp / 2)], 5)
        self.assertAlmostEqual(1.066837260150042e+08, impact.eai_exp[num_exp - 1], 6)
        self.assertAlmostEqual(1.066837260150042e+08, impact.eai_exp[int(num_exp - 1)], 5)
        # impact.tot_value == EDS.Value in MATLAB
        # impact.aai_agg == EDS.ED in MATLAB
        self.assertAlmostEqual(6.570532945599105e+11, impact.tot_value)
        self.assertAlmostEqual(6.512201157564421e+09, impact.aai_agg, 5)
        self.assertAlmostEqual(6.512201157564421e+09, impact.aai_agg, 5)

class TestImpactYearSet(unittest.TestCase):
    """Test calc_impact_year_set method"""

    def test_impact_year_set_sum(self):
        """Test result against reference value with given events"""
        imp = Impact()
        imp.frequency = np.ones(10) * 6.211180124223603e-04
        imp.at_event = np.zeros(10)
        imp.at_event[0] = 0
        imp.at_event[1] = 0.400665463736549e9
        imp.at_event[2] = 3.150330960044466e9
        imp.at_event[3] = 3.715826406781887e9
        imp.at_event[4] = 2.900244271902339e9
        imp.at_event[5] = 0.778570745161971e9
        imp.at_event[6] = 0.698736262566472e9
        imp.at_event[7] = 0.381063674256423e9
        imp.at_event[8] = 0.569142464157450e9
        imp.at_event[9] = 0.467572545849132e9
        imp.unit = 'USD'
        imp.date = np.array([732801, 716160, 718313, 712468, 732802,
                             729285, 732931, 715419, 722404, 718351])

        iys_all = imp.calc_impact_year_set()
        iys = imp.calc_impact_year_set(all_years=False)
        iys_all_yr = imp.calc_impact_year_set(year_range=(1975, 2000))
        iys_yr = imp.calc_impact_year_set(all_years=False, year_range=[1975, 2000])
        iys_all_yr_1940 = imp.calc_impact_year_set(all_years=True, year_range=[1940, 2000])
        self.assertEqual(np.around(sum([iys[year] for year in iys])),
                         np.around(sum(imp.at_event)))
        self.assertEqual(sum([iys[year] for year in iys]),
                         sum([iys_all[year] for year in iys_all]))
        self.assertEqual(len(iys), 7)
        self.assertEqual(len(iys_all), 57)
        self.assertIn(1951 and 1959 and 2007, iys_all)
        self.assertTrue(iys_all[1959] > 0)
        self.assertAlmostEqual(3598980534.468811, iys_all[2007])
        self.assertEqual(iys[1978], iys_all[1978])
        self.assertAlmostEqual(iys[1951], imp.at_event[3])
        # year range (yr):
        self.assertEqual(len(iys_yr), 2)
        self.assertEqual(len(iys_all_yr), 26)
        self.assertEqual(sum([iys_yr[year] for year in iys_yr]),
                         sum([iys_all_yr[year] for year in iys_all_yr]))
        self.assertIn(1997 and 1978, iys_yr)
        self.assertFalse(2007 in iys_yr)
        self.assertFalse(1959 in iys_yr)
        self.assertEqual(len(iys_all_yr_1940), 61)

    def test_impact_year_set_empty(self):
        """Test result for empty impact"""
        imp = Impact()
        iys_all = imp.calc_impact_year_set()
        iys = imp.calc_impact_year_set(all_years=False)
        self.assertEqual(len(iys), 0)
        self.assertEqual(len(iys_all), 0)

class TestIO(unittest.TestCase):
    """Test impact input/output methods."""

    def test_write_read_ev_test(self):
        """Test result against reference value"""
        # Create impact object
        num_ev = 10
        num_exp = 5
        imp_write = Impact()
        imp_write.tag = {'exp': Tag('file_exp.p', 'descr exp'),
                         'haz': TagHaz('TC', 'file_haz.p', 'descr haz'),
                         'impf_set': Tag()}
        imp_write.event_id = np.arange(num_ev)
        imp_write.event_name = ['event_' + str(num) for num in imp_write.event_id]
        imp_write.date = np.ones(num_ev)
        imp_write.coord_exp = np.zeros((num_exp, 2))
        imp_write.coord_exp[:, 0] = 1.5
        imp_write.coord_exp[:, 1] = 2.5
        imp_write.eai_exp = np.arange(num_exp) * 100
        imp_write.at_event = np.arange(num_ev) * 50
        imp_write.frequency = np.ones(num_ev) * 0.1
        imp_write.tot_value = 1000
        imp_write.aai_agg = 1001
        imp_write.unit = 'USD'

        file_name = DATA_FOLDER.joinpath('test.csv')
        imp_write.write_csv(file_name)

        imp_read = Impact.from_csv(file_name)
        np.testing.assert_array_equal(imp_write.event_id, imp_read.event_id)
        np.testing.assert_array_equal(imp_write.date, imp_read.date)
        np.testing.assert_array_equal(imp_write.coord_exp, imp_read.coord_exp)
        np.testing.assert_array_equal(imp_write.eai_exp, imp_read.eai_exp)
        np.testing.assert_array_equal(imp_write.at_event, imp_read.at_event)
        np.testing.assert_array_equal(imp_write.frequency, imp_read.frequency)
        self.assertEqual(imp_write.tot_value, imp_read.tot_value)
        self.assertEqual(imp_write.aai_agg, imp_read.aai_agg)
        self.assertEqual(imp_write.unit, imp_read.unit)
        self.assertEqual(
            0, len([i for i, j in zip(imp_write.event_name, imp_read.event_name) if i != j]))

    def test_write_read_exp_test(self):
        """Test result against reference value"""
        # Create impact object
        num_ev = 5
        num_exp = 10
        imp_write = Impact()
        imp_write.tag = {'exp': Tag('file_exp.p', 'descr exp'),
                         'haz': TagHaz('TC', 'file_haz.p', 'descr haz'),
                         'impf_set': Tag()}
        imp_write.event_id = np.arange(num_ev)
        imp_write.event_name = ['event_' + str(num) for num in imp_write.event_id]
        imp_write.date = np.ones(num_ev)
        imp_write.coord_exp = np.zeros((num_exp, 2))
        imp_write.coord_exp[:, 0] = 1.5
        imp_write.coord_exp[:, 1] = 2.5
        imp_write.eai_exp = np.arange(num_exp) * 100
        imp_write.at_event = np.arange(num_ev) * 50
        imp_write.frequency = np.ones(num_ev) * 0.1
        imp_write.tot_value = 1000
        imp_write.aai_agg = 1001
        imp_write.unit = 'USD'

        file_name = DATA_FOLDER.joinpath('test.csv')
        imp_write.write_csv(file_name)

        imp_read = Impact.from_csv(file_name)
        np.testing.assert_array_equal(imp_write.event_id, imp_read.event_id)
        np.testing.assert_array_equal(imp_write.date, imp_read.date)
        np.testing.assert_array_equal(imp_write.coord_exp, imp_read.coord_exp)
        np.testing.assert_array_equal(imp_write.eai_exp, imp_read.eai_exp)
        np.testing.assert_array_equal(imp_write.at_event, imp_read.at_event)
        np.testing.assert_array_equal(imp_write.frequency, imp_read.frequency)
        self.assertEqual(imp_write.tot_value, imp_read.tot_value)
        self.assertEqual(imp_write.aai_agg, imp_read.aai_agg)
        self.assertEqual(imp_write.unit, imp_read.unit)
        self.assertEqual(
            0, len([i for i, j in zip(imp_write.event_name, imp_read.event_name) if i != j]))
        self.assertIsInstance(imp_read.crs, str)

    def test_write_read_excel_pass(self):
        """Test write and read in excel"""
        ent = Entity.from_excel(ENT_DEMO_TODAY)
        ent.check()

<<<<<<< HEAD
        hazard = Hazard.from_mat(HAZ_TEST_MAT)
=======
        hazard = Hazard.from_mat(HAZ_TEST_MAT, haz_type='TC')
>>>>>>> 6180ad0d
        imp_write = Impact()
        ent.exposures.assign_centroids(hazard)
        imp_write.calc(ent.exposures, ent.impact_funcs, hazard)
        file_name = DATA_FOLDER.joinpath('test.xlsx')
        imp_write.write_excel(file_name)

        imp_read = Impact.from_excel(file_name)

        np.testing.assert_array_equal(imp_write.event_id, imp_read.event_id)
        np.testing.assert_array_equal(imp_write.date, imp_read.date)
        np.testing.assert_array_equal(imp_write.coord_exp, imp_read.coord_exp)
        np.testing.assert_array_almost_equal_nulp(imp_write.eai_exp, imp_read.eai_exp, nulp=5)
        np.testing.assert_array_almost_equal_nulp(imp_write.at_event, imp_read.at_event, nulp=5)
        np.testing.assert_array_equal(imp_write.frequency, imp_read.frequency)
        self.assertEqual(imp_write.tot_value, imp_read.tot_value)
        self.assertEqual(imp_write.aai_agg, imp_read.aai_agg)
        self.assertEqual(imp_write.unit, imp_read.unit)
        self.assertEqual(
            0, len([i for i, j in zip(imp_write.event_name, imp_read.event_name) if i != j]))
        self.assertIsInstance(imp_read.crs, str)

    def test_write_imp_mat(self):
        """Test write_excel_imp_mat function"""
        impact = Impact()
        impact.imp_mat = np.zeros((5, 4))
        impact.imp_mat[0, :] = np.arange(4)
        impact.imp_mat[1, :] = np.arange(4) * 2
        impact.imp_mat[2, :] = np.arange(4) * 3
        impact.imp_mat[3, :] = np.arange(4) * 4
        impact.imp_mat[4, :] = np.arange(4) * 5
        impact.imp_mat = sparse.csr_matrix(impact.imp_mat)

        file_name = DATA_FOLDER.joinpath('test_imp_mat')
        impact.write_sparse_csr(file_name)
        read_imp_mat = Impact().read_sparse_csr(f'{file_name}.npz')
        for irow in range(5):
            np.testing.assert_array_equal(
                read_imp_mat[irow, :].toarray(), impact.imp_mat[irow, :].toarray())

class TestRPmatrix(unittest.TestCase):
    """Test computation of impact per return period for whole exposure"""
    def test_local_exceedance_imp_pass(self):
        """Test calc local impacts per return period"""
        # Read default entity values
        ent = Entity.from_excel(ENT_DEMO_TODAY)
        ent.check()

        # Read default hazard file
<<<<<<< HEAD
        hazard = Hazard.from_mat(HAZ_TEST_MAT)
=======
        hazard = Hazard.from_mat(HAZ_TEST_MAT, haz_type='TC')
>>>>>>> 6180ad0d
        # Create impact object
        impact = Impact()
        # Assign centroids to exposures
        ent.exposures.assign_centroids(hazard)
        # Compute the impact over the whole exposures
        impact.calc(ent.exposures, ent.impact_funcs, hazard, save_mat=True)
        # Compute the impact per return period over the whole exposures
        impact_rp = impact.local_exceedance_imp(return_periods=(10, 40))

        self.assertIsInstance(impact_rp, np.ndarray)
        self.assertEqual(impact_rp.size, 2 * ent.exposures.gdf.value.size)
        self.assertAlmostEqual(np.max(impact_rp), 2916964966.388219, places=5)
        self.assertAlmostEqual(np.min(impact_rp), 444457580.131494, places=5)

class TestRiskTrans(unittest.TestCase):
    """Test risk transfer methods"""
    def test_risk_trans_pass(self):
        """Test calc_risk_transfer"""
        # Create impact object
        imp = Impact()
        imp.event_id = np.arange(10)
        imp.event_name = [0, 1, 2, 3, 4, 5, 6, 7, 8, 15]
        imp.date = np.arange(10)
        imp.coord_exp = np.array([[1, 2], [2, 3]])
        imp.crs = DEF_CRS
        imp.eai_exp = np.array([1, 2])
        imp.at_event = np.array([0, 1, 2, 3, 4, 5, 6, 7, 8, 15])
        imp.frequency = np.ones(10) / 5
        imp.tot_value = 10
        imp.aai_agg = 100
        imp.unit = 'USD'
        imp.imp_mat = sparse.csr_matrix(np.empty((0, 0)))

        new_imp, imp_rt = imp.calc_risk_transfer(2, 10)
        self.assertEqual(new_imp.unit, imp.unit)
        self.assertEqual(new_imp.tot_value, imp.tot_value)
        np.testing.assert_array_equal(new_imp.imp_mat.toarray(), imp.imp_mat.toarray())
        self.assertEqual(new_imp.event_name, imp.event_name)
        np.testing.assert_array_almost_equal_nulp(new_imp.event_id, imp.event_id)
        np.testing.assert_array_almost_equal_nulp(new_imp.date, imp.date)
        np.testing.assert_array_almost_equal_nulp(new_imp.frequency, imp.frequency)
        np.testing.assert_array_almost_equal_nulp(new_imp.coord_exp, [])
        np.testing.assert_array_almost_equal_nulp(new_imp.eai_exp, [])
        np.testing.assert_array_almost_equal_nulp(new_imp.at_event, [0, 1, 2, 2, 2, 2, 2, 2, 2, 5])
        self.assertAlmostEqual(new_imp.aai_agg, 4.0)

        self.assertEqual(imp_rt.unit, imp.unit)
        self.assertEqual(imp_rt.tot_value, imp.tot_value)
        np.testing.assert_array_equal(imp_rt.imp_mat.toarray(), imp.imp_mat.toarray())
        self.assertEqual(imp_rt.event_name, imp.event_name)
        np.testing.assert_array_almost_equal_nulp(imp_rt.event_id, imp.event_id)
        np.testing.assert_array_almost_equal_nulp(imp_rt.date, imp.date)
        np.testing.assert_array_almost_equal_nulp(imp_rt.frequency, imp.frequency)
        np.testing.assert_array_almost_equal_nulp(imp_rt.coord_exp, [])
        np.testing.assert_array_almost_equal_nulp(imp_rt.eai_exp, [])
        np.testing.assert_array_almost_equal_nulp(imp_rt.at_event, [0, 0, 0, 1, 2, 3, 4, 5, 6, 10])
        self.assertAlmostEqual(imp_rt.aai_agg, 6.2)

def dummy_impact():

    imp = Impact()
    imp.event_id = np.arange(6) + 10
    imp.event_name = [0, 1, 'two', 'three', 30, 31]
    imp.date = np.arange(6)
    imp.coord_exp = np.array([[1, 2], [1.5, 2.5]])
    imp.crs = DEF_CRS
    imp.eai_exp = np.array([7.2, 7.2])
    imp.at_event = np.array([0, 2, 4, 6, 60, 62])
    imp.frequency = np.array([1/6, 1/6, 1, 1, 1/30, 1/30])
    imp.tot_value = 7
    imp.aai_agg = 14.4
    imp.unit = 'USD'
    imp.imp_mat = sparse.csr_matrix(np.array([
        [0,0], [1,1], [2,2], [3,3], [30,30], [31,31]
        ]))

    return imp

class TestSelect(unittest.TestCase):
    """Test select method"""
    def test_select_event_id_pass(self):
        """Test select by event id"""

        imp = dummy_impact()
        sel_imp = imp.select(event_ids=[10, 11, 12])

        self.assertEqual(sel_imp.crs, imp.crs)
        self.assertEqual(sel_imp.unit, imp.unit)

        np.testing.assert_array_equal(sel_imp.event_id, [10, 11, 12])
        self.assertEqual(sel_imp.event_name, [0, 1, 'two'])
        np.testing.assert_array_equal(sel_imp.date, [0, 1, 2])
        np.testing.assert_array_almost_equal_nulp(sel_imp.frequency, [1/6, 1/6, 1])

        np.testing.assert_array_equal(sel_imp.at_event, [0, 2, 4])
        np.testing.assert_array_equal(sel_imp.imp_mat.todense(), [[0,0], [1,1], [2,2]])
        np.testing.assert_array_almost_equal_nulp(sel_imp.eai_exp, [1/6+2, 1/6+2])
        self.assertEqual(sel_imp.aai_agg, 4+2/6)

        self.assertEqual(sel_imp.tot_value, 7)
        np.testing.assert_array_equal(sel_imp.coord_exp, [[1, 2], [1.5, 2.5]])

        self.assertIsInstance(sel_imp, Impact)
        self.assertIsInstance(sel_imp.imp_mat, sparse.csr_matrix)

    def test_select_event_name_pass(self):
        """Test select by event name"""

        imp = dummy_impact()
        sel_imp = imp.select(event_names=[0, 1, 'two'])

        self.assertEqual(sel_imp.crs, imp.crs)
        self.assertEqual(sel_imp.unit, imp.unit)

        np.testing.assert_array_equal(sel_imp.event_id, [10, 11, 12])
        self.assertEqual(sel_imp.event_name, [0, 1, 'two'])
        np.testing.assert_array_equal(sel_imp.date, [0, 1, 2])
        np.testing.assert_array_almost_equal_nulp(sel_imp.frequency, [1/6, 1/6, 1])

        np.testing.assert_array_equal(sel_imp.at_event, [0, 2, 4])
        np.testing.assert_array_equal(sel_imp.imp_mat.todense(), [[0,0], [1,1], [2,2]])
        np.testing.assert_array_almost_equal_nulp(sel_imp.eai_exp, [1/6+2, 1/6+2])
        self.assertEqual(sel_imp.aai_agg, 4+2/6)

        self.assertEqual(sel_imp.tot_value, 7)
        np.testing.assert_array_equal(sel_imp.coord_exp, [[1, 2], [1.5, 2.5]])

        self.assertIsInstance(sel_imp, Impact)
        self.assertIsInstance(sel_imp.imp_mat, sparse.csr_matrix)

    def test_select_dates_pass(self):
        """Test select by event dates"""

        imp = dummy_impact()
        sel_imp = imp.select(dates=(0, 2))

        self.assertEqual(sel_imp.crs, imp.crs)
        self.assertEqual(sel_imp.unit, imp.unit)

        np.testing.assert_array_equal(sel_imp.event_id, [10, 11, 12])
        self.assertEqual(sel_imp.event_name, [0, 1, 'two'])
        np.testing.assert_array_equal(sel_imp.date, [0, 1, 2])
        np.testing.assert_array_almost_equal_nulp(sel_imp.frequency, [1/6, 1/6, 1])

        np.testing.assert_array_equal(sel_imp.at_event, [0, 2, 4])
        np.testing.assert_array_equal(sel_imp.imp_mat.todense(), [[0,0], [1,1], [2,2]])
        np.testing.assert_array_almost_equal_nulp(sel_imp.eai_exp, [1/6+2, 1/6+2])
        self.assertEqual(sel_imp.aai_agg, 4+2/6)

        self.assertEqual(sel_imp.tot_value, 7)
        np.testing.assert_array_equal(sel_imp.coord_exp, [[1, 2], [1.5, 2.5]])

        self.assertIsInstance(sel_imp, Impact)
        self.assertIsInstance(sel_imp.imp_mat, sparse.csr_matrix)

    def test_select_coord_exp_pass(self):
        """ test select by exp coordinates """

        imp = dummy_impact()
        sel_imp = imp.select(coord_exp=np.array([1,2]))

        self.assertEqual(sel_imp.crs, imp.crs)
        self.assertEqual(sel_imp.unit, imp.unit)

        np.testing.assert_array_equal(sel_imp.event_id, imp.event_id)
        self.assertEqual(sel_imp.event_name, imp.event_name)
        np.testing.assert_array_equal(sel_imp.date, imp.date)
        np.testing.assert_array_equal(sel_imp.frequency, imp.frequency)

        np.testing.assert_array_equal(sel_imp.at_event, [0, 1, 2, 3, 30, 31])
        np.testing.assert_array_equal(sel_imp.imp_mat.todense(), [[0], [1], [2], [3], [30], [31]])
        np.testing.assert_array_almost_equal_nulp(sel_imp.eai_exp, [1/6+2+3+1+31/30])
        self.assertEqual(sel_imp.aai_agg, 1/6+2+3+1+31/30)

        self.assertEqual(sel_imp.tot_value, None)
        np.testing.assert_array_equal(sel_imp.coord_exp, [[1, 2]])

        self.assertIsInstance(sel_imp, Impact)
        self.assertIsInstance(sel_imp.imp_mat, sparse.csr_matrix)

    def test_select_event_identity_pass(self):
        """ test select same impact with event name, id and date """

        # Read default entity values
        ent = Entity.from_excel(ENT_DEMO_TODAY)
        ent.check()

        # Read default hazard file
<<<<<<< HEAD
        hazard = Hazard.from_mat(HAZ_TEST_MAT)
=======
        hazard = Hazard.from_mat(HAZ_TEST_MAT, haz_type='TC')
>>>>>>> 6180ad0d
        # Create impact object
        imp = Impact()

        # Assign centroids to exposures
        ent.exposures.assign_centroids(hazard)

        # Compute the impact over the whole exposures
        imp.calc(ent.exposures, ent.impact_funcs, hazard, save_mat=True)

        sel_imp = imp.select(event_ids=imp.event_id,
                             event_names=imp.event_name,
                             dates=(min(imp.date), max(imp.date))
                             )

        self.assertEqual(sel_imp.crs, imp.crs)
        self.assertEqual(sel_imp.unit, imp.unit)

        np.testing.assert_array_equal(sel_imp.event_id, imp.event_id)
        self.assertEqual(sel_imp.event_name, imp.event_name)
        np.testing.assert_array_equal(sel_imp.date, imp.date)
        np.testing.assert_array_equal(sel_imp.frequency, imp.frequency)

        np.testing.assert_array_equal(sel_imp.at_event, imp.at_event)
        np.testing.assert_array_equal(sel_imp.imp_mat.todense(), imp.imp_mat.todense())
        np.testing.assert_array_equal(sel_imp.eai_exp, imp.eai_exp)
        self.assertAlmostEqual(round(sel_imp.aai_agg,5), round(imp.aai_agg,5))

        self.assertEqual(sel_imp.tot_value, imp.tot_value)
        np.testing.assert_array_equal(sel_imp.coord_exp, imp.coord_exp)

        self.assertIsInstance(sel_imp, Impact)
        self.assertIsInstance(sel_imp.imp_mat, sparse.csr_matrix)


    def test_select_new_attributes(self):
        """Test if impact has new attributes """

        imp = dummy_impact()
        imp.new_per_ev =  ['a', 'b', 'c', 'd', 'e', 'f']
        sel_imp = imp.select(event_names=[0, 1, 'two'])

        self.assertEqual(sel_imp.new_per_ev, ['a', 'b', 'c'])

        self.assertEqual(sel_imp.crs, imp.crs)
        self.assertEqual(sel_imp.unit, imp.unit)

        np.testing.assert_array_equal(sel_imp.event_id, [10, 11, 12])
        self.assertEqual(sel_imp.event_name, [0, 1, 'two'])
        np.testing.assert_array_equal(sel_imp.date, [0, 1, 2])
        np.testing.assert_array_almost_equal_nulp(sel_imp.frequency, [1/6, 1/6, 1])

        np.testing.assert_array_equal(sel_imp.at_event, [0, 2, 4])
        np.testing.assert_array_equal(sel_imp.imp_mat.todense(), [[0,0], [1,1], [2,2]])
        np.testing.assert_array_almost_equal_nulp(sel_imp.eai_exp, [1/6+2, 1/6+2])
        self.assertEqual(sel_imp.aai_agg, 4+2/6)

        self.assertEqual(sel_imp.tot_value, 7)
        np.testing.assert_array_equal(sel_imp.coord_exp, [[1, 2], [1.5, 2.5]])

        self.assertIsInstance(sel_imp, Impact)
        self.assertIsInstance(sel_imp.imp_mat, sparse.csr_matrix)

    def test_select_nothing(self):
        """Test select with no matches"""
        imp = dummy_impact()
        sel_imp = imp.select(event_ids=[100])
        self.assertIsInstance(sel_imp, Impact)
        self.assertIsInstance(sel_imp.imp_mat, sparse.csr_matrix)
        self.assertEqual(sel_imp.crs, imp.crs)
        self.assertEqual(sel_imp.unit, imp.unit)
        self.assertEqual(sel_imp.event_id.size, 0)
        self.assertEqual(len(sel_imp.event_name), 0)
        self.assertEqual(sel_imp.date.size, 0)
        self.assertEqual(sel_imp.frequency.size, 0)
        self.assertEqual(sel_imp.at_event.size, 0)
        self.assertEqual(sel_imp.imp_mat.shape[0], 0)
        self.assertEqual(sel_imp.aai_agg, 0)

    def test_select_id_name_dates_pass(self):
        """Test select by event ids, names, and dates"""

        imp = dummy_impact()
        sel_imp = imp.select(event_ids=[0], event_names=[1, 'two'], dates=(0, 2))

        self.assertEqual(sel_imp.crs, imp.crs)
        self.assertEqual(sel_imp.unit, imp.unit)

        np.testing.assert_array_equal(sel_imp.event_id, [10, 11, 12])
        self.assertEqual(sel_imp.event_name, [0, 1, 'two'])
        np.testing.assert_array_equal(sel_imp.date, [0, 1, 2])
        np.testing.assert_array_almost_equal_nulp(sel_imp.frequency, [1/6, 1/6, 1])

        np.testing.assert_array_equal(sel_imp.at_event, [0, 2, 4])
        np.testing.assert_array_equal(sel_imp.imp_mat.todense(), [[0,0], [1,1], [2,2]])
        np.testing.assert_array_almost_equal_nulp(sel_imp.eai_exp, [1/6+2, 1/6+2])
        self.assertEqual(sel_imp.aai_agg, 4+2/6)

        self.assertEqual(sel_imp.tot_value, 7)
        np.testing.assert_array_equal(sel_imp.coord_exp, [[1, 2], [1.5, 2.5]])

        self.assertIsInstance(sel_imp, Impact)
        self.assertIsInstance(sel_imp.imp_mat, sparse.csr_matrix)

    def test_select_imp_map_fail(self):
        """Test that selection fails if imp_mat is empty"""

        imp = dummy_impact()
        imp.imp_mat = sparse.csr_matrix(np.empty((0, 0)))
        with self.assertRaises(ValueError):
            imp.select(event_ids=[0], event_names=[1, 'two'], dates=(0, 2))

    def test__build_exp(self):
        """Test that an impact set can be converted to an exposure"""

        imp = dummy_impact()
        exp = imp._build_exp()
        np.testing.assert_array_equal(imp.eai_exp, exp.gdf['value'])
        np.testing.assert_array_equal(imp.coord_exp[:, 0], exp.gdf['latitude'])
        np.testing.assert_array_equal(imp.coord_exp[:, 1], exp.gdf['longitude'])
        self.assertEqual(exp.crs, imp.crs)
        self.assertEqual(exp.value_unit, imp.unit)
        self.assertEqual(exp.ref_year, 0)

    def test__exp_build_event(self):
        """Test that a single events impact can be converted to an exposure"""

        imp = dummy_impact()
        event_id = imp.event_id[1]
        exp = imp._build_exp_event(event_id=event_id)
        np.testing.assert_array_equal(imp.imp_mat[1].todense().A1, exp.gdf['value'])
        np.testing.assert_array_equal(imp.coord_exp[:, 0], exp.gdf['latitude'])
        np.testing.assert_array_equal(imp.coord_exp[:, 1], exp.gdf['longitude'])
        self.assertEqual(exp.crs, imp.crs)
        self.assertEqual(exp.value_unit, imp.unit)
        self.assertEqual(exp.ref_year, 0)


# Execute Tests
if __name__ == "__main__":
    TESTS = unittest.TestLoader().loadTestsFromTestCase(TestOneExposure)
    TESTS.addTests(unittest.TestLoader().loadTestsFromTestCase(TestCalc))
    TESTS.addTests(unittest.TestLoader().loadTestsFromTestCase(TestFreqCurve))
    TESTS.addTests(unittest.TestLoader().loadTestsFromTestCase(TestImpactYearSet))
    TESTS.addTests(unittest.TestLoader().loadTestsFromTestCase(TestIO))
    TESTS.addTests(unittest.TestLoader().loadTestsFromTestCase(TestRPmatrix))
    TESTS.addTests(unittest.TestLoader().loadTestsFromTestCase(TestRiskTrans))
    TESTS.addTests(unittest.TestLoader().loadTestsFromTestCase(TestSelect))
    unittest.TextTestRunner(verbosity=2).run(TESTS)<|MERGE_RESOLUTION|>--- conflicted
+++ resolved
@@ -121,11 +121,7 @@
         ent.check()
 
         # Read default hazard file
-<<<<<<< HEAD
         hazard = Hazard.from_mat(HAZ_TEST_MAT)
-=======
-        hazard = Hazard.from_mat(HAZ_TEST_MAT, haz_type='TC')
->>>>>>> 6180ad0d
         # Create impact object
         impact = Impact()
         impact.at_event = np.zeros(hazard.intensity.shape[0])
@@ -180,11 +176,7 @@
         ent.check()
 
         # Read default hazard file
-<<<<<<< HEAD
         hazard = Hazard.from_mat(HAZ_TEST_MAT)
-=======
-        hazard = Hazard.from_mat(HAZ_TEST_MAT, haz_type='TC')
->>>>>>> 6180ad0d
         # Create impact object
         impact = Impact()
 
@@ -225,11 +217,7 @@
         ent.check()
 
         # Read default hazard file
-<<<<<<< HEAD
         hazard = Hazard.from_mat(HAZ_TEST_MAT)
-=======
-        hazard = Hazard.from_mat(HAZ_TEST_MAT, haz_type='TC')
->>>>>>> 6180ad0d
         # Create impact object
         impact = Impact()
 
@@ -256,11 +244,7 @@
         ent.check()
 
         # Read default hazard file
-<<<<<<< HEAD
         hazard = Hazard.from_mat(HAZ_TEST_MAT)
-=======
-        hazard = Hazard.from_mat(HAZ_TEST_MAT, haz_type='TC')
->>>>>>> 6180ad0d
         # Create impact object
         impact = Impact()
         impact.calc(ent.exposures, ent.impact_funcs, hazard)
@@ -430,11 +414,7 @@
         ent = Entity.from_excel(ENT_DEMO_TODAY)
         ent.check()
 
-<<<<<<< HEAD
         hazard = Hazard.from_mat(HAZ_TEST_MAT)
-=======
-        hazard = Hazard.from_mat(HAZ_TEST_MAT, haz_type='TC')
->>>>>>> 6180ad0d
         imp_write = Impact()
         ent.exposures.assign_centroids(hazard)
         imp_write.calc(ent.exposures, ent.impact_funcs, hazard)
@@ -483,11 +463,7 @@
         ent.check()
 
         # Read default hazard file
-<<<<<<< HEAD
         hazard = Hazard.from_mat(HAZ_TEST_MAT)
-=======
-        hazard = Hazard.from_mat(HAZ_TEST_MAT, haz_type='TC')
->>>>>>> 6180ad0d
         # Create impact object
         impact = Impact()
         # Assign centroids to exposures
@@ -676,11 +652,7 @@
         ent.check()
 
         # Read default hazard file
-<<<<<<< HEAD
         hazard = Hazard.from_mat(HAZ_TEST_MAT)
-=======
-        hazard = Hazard.from_mat(HAZ_TEST_MAT, haz_type='TC')
->>>>>>> 6180ad0d
         # Create impact object
         imp = Impact()
 
